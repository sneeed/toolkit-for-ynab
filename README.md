<p align="center">
  <img src="http://i.imgur.com/SJhwBpU.png" alt="Toolkit for YNAB">
</p>

Toolkit for YNAB is a general purpose YNAB enhancing chrome extension. Have it your way!

YNAB have released an exciting new web version. Lots of power users of the older
versions are asking for options that are easily implemented in a browser extension.
Rather than ask the YNAB team to implement these features, let's just do it
ourselves!

This is what the extension can do for you:

- Localisation - Allows you to use YNAB in an ever-growing list of foreign languages.
- Net Worth Report - Shows you how much your net worth is over time. Includes transactions in tracking accounts.
- Days of Buffering Calculation - Forecasts how long it'll take to burn through all your available money using averages. We know there's no such thing as an average month, but some people prefer this calculation over the Age of Money calculation.
- Export all transactions from the current budget in CSV format.
- Colour Blind Mode - Changes colours of some of the numbers to make the interface easier on people with certain visual disabilities.
- Make the calculator work like YNAB4. When you press + or - (etc) the calculator moves to the end of the line so your number isn't lost.
- Printing Improvements: Now when you print your budget or account it looks good!
- Add a budget category to zero button in the inspector.
- Hide the Age of Money calculation.
- Collapse left navigation bar for more screen room
- Change the height of the budget rows so you can fit more on the budget screen.
- Paid in Full (PIF) credit card assistance makes credit card categories in the budget go yellow if their balance doesn't match the account balance for the card and adds a button to fix the problem in the inspector.
- Make all available amounts go red if they're negative on the budget screen.
- Make the Move money dialog larger to make more of it fit on the screen at once.
- Remove categories that have a balance at or below 0 from the cover overspending dialog, as they won't help you anyway!
- Add a button to hide and show the detail of split transactions to make the interface more like YNAB4.
- Search for target category when moving money with an autocomplete you can type into.
- Add a button to collapse and expand all budget rows at the top of the budget screen.
- Show a total of the selected transactions in the account view.
- Make the Move money dialog larger to make more of it fit on the screen at once.
- Add a setting to make enter just save the transaction when adding transactions.
- Show your spending pacing mid-month to ensure you're on track to meet your budget. You can enable and disable this setting per budget column by clicking on the value.
- Make negative numbers anywhere in the application have square corners so they stand out even more.
- Larger Clickable Area for Icons: Makes the uncleared, cleared and reconciled icons easier to select.
- Current month indicator to make it easier to see which month is the current month.
- Right click on a transaction when in the Accounts view to display the Edit menu.
<<<<<<< HEAD
- Add a split transaction keyboard shortcut, so typing "split" into the category input will automatically create a split transaction.
=======
- Add buttons within the Account view to easily show and hide upcoming and reconciled transactions with one click.
>>>>>>> d78df5ee

All of these are configurable with options in the extension options page.

Installing
---------------
The ToolKit is available for Chrome, Firefox, and Safari. The lead platform is Chrome, but we are actively working on making it equal across all three browsers.
If you don't want to build the extension from the source yourself, you can get it for:

- Chrome on the [Chrome Web Store](https://chrome.google.com/webstore/detail/toolkit-for-ynab/lmhdkkhepllpnondndgpgclfjnlofgjl)
- Firefox on the [Firefox Add-on Repository](https://addons.mozilla.org/firefox/addon/toolkit-for-ynab/)
- Safari [on the Safari Extension Gallery](https://safari-extensions.apple.com/details/?id=com.kangoextensions.ynabenhanced-7M68YQDBSE) NOTE: Safari is currently stuck on version 0.3.6 because of [this issue](https://forums.developer.apple.com/thread/37551). We'll submit updates for Safari back to Apple as soon as we're able to.

Roadmap
-------

Features under consideration and the general status of the project and roadmap is on [our Trello Board](https://trello.com/b/EzOvXlil/ynab-enhanced-roadmap). Feel free to vote and comment. To suggest new features, please [visit the YNAB Forum thread here](http://forum.youneedabudget.com/discussion/47568) and comment. Forum user @bluebird8203 is managing the features there and will make sure it ends up in Trello.

Contributions
-------------

Contributions are greatly welcomed. If you want to contribute, it's best if you can let us know so we don't double up on effort. You can see what is being worked on and by whom on the roadmap. If you can't find what you want to build on the roadmap, feel free to put a note up on the github issues board to let the team know you're working on something new. When your code is ready, submit a pull request. You can also contact @blarg on [the YNAB forums](http://forum.youneedabudget.com).

For documentation on how to build a feature, [see the documentation](https://github.com/blargity/toolkit-for-ynab/blob/master/src/common/res/features/HOW_TO_BUILD_FEATURES.md).

Building the Code
-----------------
This extension uses Kango Extensions to provide cross browser support. To build:

**Mac / Linux**

1. Clone the repository
1. Install Python 2.7 (or newer, but I haven't tested that) in your path so it's accessible with just plain ```python``` if you don't have it already.
1. Run ```./build``` from within the folder you cloned above.
1. You'll see platform specific output in the ```output``` folder.
1. Load it into Chrome as an unpacked extension, load it into Firefox via the .xpi file, or load it into Safari using the extension builder.

**Windows**

1. Clone the repository
1. Install Python 2.7 (or newer, but I haven't tested that) in your path so it's accessible with just plain ```python``` if you don't have it already.
1. Run ```build.bat``` from within the folder you cloned above.
1. You'll see platform specific output in the ```output``` folder.
1. Load it into Chrome as an unpacked extension, load it into Firefox via the .xpi file, or load it into Safari using the extension builder.

Development Methodology
-----------------------

**This is janky! Why aren't you using Coffeescript / Typescript / Sass / Less / Compass / etc? Plain JS and CSS, WTF?**
The primary concern for this extension from a development perspective is making it **easy** to work on. Every single one of those technologies above are awesome. I use a lot of them all the time at work. They do make your life easier, but unfortunately they add massively to the learning curve for contributing to the extension. Everyone knows JS and CSS. I want to make sure that working on the extension remains an accessible thing to do.

**How do I build a Feature?**
[Here's some documentation.](https://github.com/blargity/toolkit-for-ynab/blob/master/src/common/res/features/HOW_TO_BUILD_FEATURES.md) If you are still struggling to get up to speed let us know (email's fine!) and we'll make sure we help out.

Legal Stuff
-----------

**IMPORTANT NOTE:** This extension is not affiliated with YNAB in any way and YNAB has not endorsed this at all. You Need a Budget and YNAB are registered trademarks of Steine LLC and/or one of its subsidiaries.

THE SOFTWARE IS PROVIDED "AS IS", WITHOUT WARRANTY OF ANY KIND, EXPRESS OR
IMPLIED, INCLUDING BUT NOT LIMITED TO THE WARRANTIES OF MERCHANTABILITY,
FITNESS FOR A PARTICULAR PURPOSE AND NONINFRINGEMENT. IN NO EVENT SHALL THE
AUTHORS OR COPYRIGHT HOLDERS BE LIABLE FOR ANY CLAIM, DAMAGES OR OTHER
LIABILITY, WHETHER IN AN ACTION OF CONTRACT, TORT OR OTHERWISE, ARISING FROM,
OUT OF OR IN CONNECTION WITH THE SOFTWARE OR THE USE OR OTHER DEALINGS IN THE
SOFTWARE.<|MERGE_RESOLUTION|>--- conflicted
+++ resolved
@@ -37,11 +37,8 @@
 - Larger Clickable Area for Icons: Makes the uncleared, cleared and reconciled icons easier to select.
 - Current month indicator to make it easier to see which month is the current month.
 - Right click on a transaction when in the Accounts view to display the Edit menu.
-<<<<<<< HEAD
 - Add a split transaction keyboard shortcut, so typing "split" into the category input will automatically create a split transaction.
-=======
 - Add buttons within the Account view to easily show and hide upcoming and reconciled transactions with one click.
->>>>>>> d78df5ee
 
 All of these are configurable with options in the extension options page.
 
