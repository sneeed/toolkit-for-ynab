--- conflicted
+++ resolved
@@ -15,7 +15,6 @@
       let getValueCallback = '';
       let decimalDigits = ynab.YNABSharedLib.currencyFormatter.getCurrency().decimal_digits;
       let decimalSeparator = ynab.YNABSharedLib.currencyFormatter.getCurrency().decimal_separator;
-      // let groupSeparator = ynab.YNABSharedLib.currencyFormatter.getCurrency().group_separator; // needed?
       let separatorCode = decimalSeparator.charCodeAt(0);
 
       return {
@@ -259,25 +258,10 @@
             }
           });
 
-<<<<<<< HEAD
-        $(document).on('keyup.toolkitPopupCalc', (e) => {
-          if (e.which === 27) { // ESC key?
-            dismissCalculator();
-          } else if ((e.which > 45 && e.which < 58) || // keyboard
-                     (e.which > 95 && e.which < 112) || // numpad
-                      e.which === 8 ||  // backspace
-                      e.which === 13 || // numpad enter
-                      e.which === 190 || // numpad enter
-                      e.which === 187) { // decimal
-            doCalculation(e.key);
-
-            if (e.which === 13 || e.which === 18) { // Enter key?
-=======
           // Handle mouse clicks outside the drop-down modal. Namespace the
           // click event so we can remove our specific instance.
           $(document).on('click.toolkitPopupCalc', (e) => {
             if (e.target.id !== 'toolkitPopupCalc') {
->>>>>>> feff9d72
               dismissCalculator();
             }
           });
@@ -317,11 +301,7 @@
               result = '';
             }
 
-<<<<<<< HEAD
-            if (result.indexOf('.') !== -1 && key === '.') {
-=======
             if (value2.toString().includes(decimalSeparator) && key === decimalSeparator) {
->>>>>>> feff9d72
               key = '';
             }
 
