--- conflicted
+++ resolved
@@ -38,17 +38,6 @@
   import Feature from 'core/feature';
 
   export default class MyCoolFeature extends Feature {
-<<<<<<< HEAD
-     constructor() {
-       super();
-
-       // There is no need for the constructor unless you plan on doing
-       // additional logic inside of it. If you are just calling super() you
-       // can ommit the constructor entirely.
-     }
-
-=======
->>>>>>> 2d03d424
      shouldInvoke() {
        return true;
      }
@@ -78,8 +67,8 @@
 of your feature. If `enabled` is set to false for your Feature's settings,
 then invoke will not be called.
 
-<<<<<<< HEAD
 #### `willInvoke(): <void|Promise>`
+**optional function, not required to be declared**
 
 willInvoke() is an optional hook that you can define in your class that allows
 you to run synchronous or asynchronous code before your feature is invoked. If
@@ -94,13 +83,7 @@
 not see any data in the running balance column.
 
 #### `shouldInvoke(): boolean`
-=======
-You must call `super()` inside of your Feature's constructor if you've defined
-one in order to have access to settings inside the runtime of your Feature class.
-
-#### `shouldInvoke()`
-**required function, must be implemented**
->>>>>>> 2d03d424
+**optional function, not required to be declared**
 
 shouldInvoke is called immediately once the page and YNAB is ready. This function
 should perform a synchronous operation to determine whether or not your feature
@@ -115,12 +98,8 @@
 }
 ```
 
-<<<<<<< HEAD
 #### `invoke(): void`
-=======
-#### `invoke()`
-**optional function, not required to be declared**
->>>>>>> 2d03d424
+**optional function, not required to be declared**
 
 Invoke is called immediately once the page and YNAB is ready and shouldInvoke()
 returns true. This is the entrypoint of your feature. You can be certain that
@@ -155,12 +134,8 @@
 be aware that YNAB itself isn't loaded yet. This feature is designed to be used
 statically for styles that don't change that your feature requires on the page.
 
-<<<<<<< HEAD
 #### `observe(changedNodes: Set): void`
-=======
-#### `observe(changedNodes<Set>)`
-**optional function, not required to be declared**
->>>>>>> 2d03d424
+**optional function, not required to be declared**
 
 Observe will be called every time there's a change to the DOM. The underlying
 code of observe uses a [Mutation Observer][mutation-observer]. Once a change is
@@ -188,12 +163,9 @@
 Note: The first line of your `observe()` function should call `this.shouldInvoke()`
 and return immediately if the result is false.
 
-<<<<<<< HEAD
+
 #### `onRouteChanged(currentRoute: string): void`
-=======
-#### `onRouteChanged(currentRoute<String>)`
-**optional function, not required to be declared**
->>>>>>> 2d03d424
+**optional function, not required to be declared**
 
 OnRouteChanged is designed to be called every time the user navigates to a new
 page. In order to do this, we've implemented an Ember Observer which watches for
