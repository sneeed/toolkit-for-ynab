--- conflicted
+++ resolved
@@ -27,13 +27,9 @@
     "features/category-popup-width/large.css",
     "features/colour-blind-mode/main.css",
     "features/hide-age-of-money/main.css",
-<<<<<<< HEAD
     "features/remove-zero-categories/main.js",
     "features/highlight-negatives-negative/main.js",
-    "features/ynab-4-calculator/main.js"
-=======
     "features/ynab-4-calculator/main.js",
     "features/toggle-splits/main.js"
->>>>>>> f1a504a4
   ]
 }