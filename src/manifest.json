{
  "manifest_version": 2,
  "name": "YNAB Enhanced",
  "version": "0.2.3",
  "description": "UI customisations and tweaks for the web version of YNAB.",
  "icons": {
    "128": "icons/icon128.png"
  },
  "content_scripts": [
    {
      "matches": ["http://*.youneedabudget.com/*", "https://*.youneedabudget.com/*"],
      "js": [ "main.js" ]
    }
  ],
  "permissions": [
    "storage"
  ],
  "options_ui": {
    "page": "options/options.html",
    "chrome_style": true
  },
  "web_accessible_resources": [
    "features/budget-rows-height/compact.css",
    "features/budget-rows-height/slim.css",
    "features/check-credit-balances/main.js",
    "features/category-activity-popup-width/medium.css",
    "features/category-activity-popup-width/large.css",
    "features/colour-blind-mode/main.css",
    "features/hide-age-of-money/main.css",
    "features/highlight-negatives-negative/main.js",
<<<<<<< HEAD
    "features/move-money-dialog/main.css",
    "features/remove-zero-categories/main.js",
    "features/toggle-splits/main.js",
=======
    "features/move-money-autocomplete/main.css",
    "features/move-money-autocomplete/main.js",
>>>>>>> df09eba9
    "features/ynab-4-calculator/main.js"
  ]
}<|MERGE_RESOLUTION|>--- conflicted
+++ resolved
@@ -28,14 +28,11 @@
     "features/colour-blind-mode/main.css",
     "features/hide-age-of-money/main.css",
     "features/highlight-negatives-negative/main.js",
-<<<<<<< HEAD
     "features/move-money-dialog/main.css",
     "features/remove-zero-categories/main.js",
     "features/toggle-splits/main.js",
-=======
     "features/move-money-autocomplete/main.css",
     "features/move-money-autocomplete/main.js",
->>>>>>> df09eba9
     "features/ynab-4-calculator/main.js"
   ]
 }