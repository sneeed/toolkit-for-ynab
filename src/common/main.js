// ==UserScript==
// @name Main
// @include http://*.youneedabudget.com/*
// @include https://*.youneedabudget.com/*
// ==/UserScript==

function injectCSS(path) {
  var link = document.createElement('link');
  link.setAttribute('rel', 'stylesheet');
  link.setAttribute('type', 'text/css');
  link.setAttribute('href', kango.io.getResourceUrl(path));

  document.getElementsByTagName('head')[0].appendChild(link);
}

function injectScript(path) {
  var script = document.createElement('script');
  script.setAttribute('type', 'text/javascript');
  script.setAttribute('src', kango.io.getResourceUrl(path));

  document.getElementsByTagName('body')[0].appendChild(script);
}

<<<<<<< HEAD
/* Load this to setup behaviors when the DOM updates */
injectScript('res/features/allSettings.js');
injectScript('res/features/init/actOnChange.js');
=======
function injectJSString(js) {
  var script = document.createElement('script');
  script.text = js;

  document.getElementsByTagName('body')[0].appendChild(script);
}

/* Init ynabToolKit object and import options from Kango  */
injectJSString("window.ynabToolKit = {}; ynabToolKit.options = {" + Array.from(kango.storage.getKeys(), el=> el + " : " + kango.storage.getItem(el) + ", ").reduce((a, b) => a + b, "") + "}")

/* Load this to setup shared utility functions */
injectScript('res/features/shared/main.js');

/* This script to be built automatically by the python script */
injectScript('res/features/shared/feedChanges.js');

/* Load this to setup behaviors when the DOM updates and shared functions */
injectScript('res/features/act-on-change/main.js');
>>>>>>> 2303ff4f

function ensureDefaultsAreSet() {
  var storedKeys = kango.storage.getKeys();

  if (storedKeys.indexOf('collapseExpandBudgetGroups') < 0) {
    kango.storage.setItem('collapseExpandBudgetGroups', true);
  }

  if (storedKeys.indexOf('enableRetroCalculator') < 0) {
    kango.storage.setItem('enableRetroCalculator', true);
  }

  if (storedKeys.indexOf('removeZeroCategories') < 0) {
    kango.storage.setItem('removeZeroCategories', true);
  }
}

ensureDefaultsAreSet();

// Global toolkit css.
injectCSS('res/features/main.css');

if (kango.storage.getItem('collapseExpandBudgetGroups')) {
  injectCSS('res/features/collapse-budget-groups/main.css');
  injectScript('res/features/collapse-budget-groups/main.js');
}

if (kango.storage.getItem('collapseSideMenu')) {
  injectCSS('res/features/collapse-side-menu/main.css');
  injectScript('res/features/collapse-side-menu/main.js');
}

if (kango.storage.getItem('colourBlindMode')) {
  injectCSS('res/features/colour-blind-mode/main.css');
}

if (kango.storage.getItem('squareNegativeMode')) {
  injectCSS('res/features/square-negative/square.css');
}

if (kango.storage.getItem('hideAOM')) {
  injectCSS('res/features/hide-age-of-money/main.css');
}

if (kango.storage.getItem('highlightNegativesNegative')) {
  injectScript('res/features/highlight-negatives-negative/main.js');
}

if (kango.storage.getItem('checkCreditBalances')) {
  injectScript('res/features/check-credit-balances/main.js');
}

if (kango.storage.getItem('checkCreditBalances') || kango.storage.getItem('highlightNegativesNegative')) {
  // features that update presentation classes should have this enabled by default for consistency
  injectScript('res/features/inspector-colours/main.js');
}

if (kango.storage.getItem('enableRetroCalculator')) {
  injectScript('res/features/ynab-4-calculator/main.js');
}

if (kango.storage.getItem('removeZeroCategories')) {
  injectScript('res/features/remove-zero-categories/main.js');
}

if (kango.storage.getItem('budgetRowsHeight') == 1) {
  injectCSS('res/features/budget-rows-height/compact.css');
}
else if (kango.storage.getItem('budgetRowsHeight') == 2) {
  injectCSS('res/features/budget-rows-height/slim.css');
}
else if (kango.storage.getItem('budgetRowsHeight') == 3) {
  injectCSS('res/features/budget-rows-height/slim-fonts.css');
}

if (kango.storage.getItem('categoryActivityPopupWidth') == 1) {
  injectCSS('res/features/category-activity-popup-width/medium.css');
}
else if (kango.storage.getItem('categoryActivityPopupWidth') == 2) {
  injectCSS('res/features/category-activity-popup-width/large.css');
}

if (kango.storage.getItem('moveMoneyDialog')) {
  injectCSS('res/features/move-money-dialog/main.css');
}

if (kango.storage.getItem('moveMoneyAutocomplete')) {
  injectCSS('res/features/move-money-autocomplete/main.css');
  injectScript('res/features/move-money-autocomplete/main.js');
}

if (kango.storage.getItem('toggleSplits')) {
  injectCSS('res/features/toggle-splits/main.css')
  injectScript('res/features/toggle-splits/main.js');
}

if (kango.storage.getItem('accountsSelectedTotal')) {
  injectCSS('res/features/accounts-selected-total/main.css');
  injectScript('res/features/accounts-selected-total/main.js');
}

if (kango.storage.getItem('changeEnterBehavior')) {
  injectScript('res/features/change-enter-behavior/main.js');
}

if (kango.storage.getItem('transferJump')) {
  injectCSS('res/features/transfer-jump/main.css');
  injectScript('res/features/transfer-jump/main.js');
}

if (kango.storage.getItem('pacing')) {
  injectCSS('res/features/pacing/pacing.css');
  injectScript('res/features/pacing/main.js');
}

if (kango.storage.getItem('goalIndicator')) {
  injectScript('res/features/goal-indicator/main.js');
  injectCSS('res/features/goal-indicator/main.css');
}

if (kango.storage.getItem('reconciledTextColor')) {
  injectScript('res/features/distinguish-reconciled-transactions/main.js');
}

if (kango.storage.getItem('swapClearedFlagged')) {
  injectScript('res/features/swap-cleared-flagged/main.js');
}

if (kango.storage.getItem('budgetProgressBars') > 0) {
  injectCSS('res/features/budget-progress-bars/main.css');
}

if (kango.storage.getItem('budgetProgressBars') == 1) {
  injectScript('res/features/budget-progress-bars/goals.js');
}
else if (kango.storage.getItem('budgetProgressBars') == 2) {
  injectScript('res/features/budget-progress-bars/pacing.js');
}
else if (kango.storage.getItem('budgetProgressBars') == 3) {
  injectScript('res/features/budget-progress-bars/both.js');
}

if (kango.storage.getItem('reconciledTextColor') == 1) {
  injectCSS('res/features/distinguish-reconciled-transactions/green.css');
}
else if (kango.storage.getItem('reconciledTextColor') == 2) {
  injectCSS('res/features/distinguish-reconciled-transactions/lightgray.css');
}
else if (kango.storage.getItem('reconciledTextColor') == 3) {
  injectCSS('res/features/distinguish-reconciled-transactions/darkgray.css');
}
else if (kango.storage.getItem('reconciledTextColor') == 4) {
  injectCSS('res/features/distinguish-reconciled-transactions/chance.css');
}

if (kango.storage.getItem('accountsDisplayDensity') == 1) {
  injectCSS('res/features/accounts-display-density/compact.css');
}
else if (kango.storage.getItem('accountsDisplayDensity') == 2) {
  injectCSS('res/features/accounts-display-density/slim.css');
}

if (kango.storage.getItem('editButtonPosition') == 1) {
  injectCSS('res/features/edit-button-position/left.css');
}
else if (kango.storage.getItem('editButtonPosition') == 2) {
  injectCSS('res/features/edit-button-position/hidden.css');
}

if (kango.storage.getItem('daysOfBuffering')) {
  daysOfBufferingHistoryLookup = kango.storage.getItem('daysOfBufferingHistoryLookup');
  injectJSString('var daysOfBufferingHistoryLookup = ' + daysOfBufferingHistoryLookup + ';');
  injectCSS('res/features/days-of-buffering/main.css');
  injectScript('res/features/days-of-buffering/main.js');
}

if (kango.storage.getItem('resizeInspector')) {
  injectScript('res/features/resize-inspector/jquery-resizable.min.js');
  injectScript('res/features/resize-inspector/resize-inspector.js');
  injectCSS('res/features/resize-inspector/resize-inspector.css');
  injectJSString('window.resizeInspectorAsset = "'+kango.io.getResourceUrl('assets/vsizegrip.png')+'";');
}

if (kango.storage.getItem('removePositiveHighlight')) {
  injectCSS('res/features/remove-positive-highlight/main.css');
}

if (kango.storage.getItem('importNotification')) {
  injectCSS('res/features/import-notification/import-notification.css');
  injectScript('res/features/import-notification/import-notification.js');
}

if (kango.storage.getItem('warnOnQuickBudget')) {
  injectScript('res/features/warn-on-quick-budget/main.js');
}<|MERGE_RESOLUTION|>--- conflicted
+++ resolved
@@ -21,11 +21,6 @@
   document.getElementsByTagName('body')[0].appendChild(script);
 }
 
-<<<<<<< HEAD
-/* Load this to setup behaviors when the DOM updates */
-injectScript('res/features/allSettings.js');
-injectScript('res/features/init/actOnChange.js');
-=======
 function injectJSString(js) {
   var script = document.createElement('script');
   script.text = js;
@@ -44,7 +39,6 @@
 
 /* Load this to setup behaviors when the DOM updates and shared functions */
 injectScript('res/features/act-on-change/main.js');
->>>>>>> 2303ff4f
 
 function ensureDefaultsAreSet() {
   var storedKeys = kango.storage.getKeys();
