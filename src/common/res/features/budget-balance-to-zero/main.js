--- conflicted
+++ resolved
@@ -61,24 +61,6 @@
 
         var name = f.name;
         var amount = ynabToolKit.budgetBalanceToZero.getBudgetAmount(f);
-
-<<<<<<< HEAD
-        var fhAmount = ynabToolKit.shared
-          .formatCurrency(amount, true);
-        var fAmount = ynabToolKit.shared
-          .formatCurrency(amount, false);
-        var button = ' \
-        <button class="budget-inspector-button balance-to-zero" \
-          onClick="ynabToolKit.budgetBalanceToZero.updateBudgetedBalance(\'' +
-          name + '\', ' + amount + ')">' +
-          ((ynabToolKit.l10nData && ynabToolKit.l10nData["toolkit.balanceToZero"]) || 'Balance to 0.00:') +
-            '<strong class="user-data" title="' + fAmount + '"> \
-              <span class="user-data currency zero"> \
-              ' + fhAmount + ' \
-            </span> \
-          </strong> \
-        </button>';
-=======
         var fAmount = ynabToolKit.shared.formatCurrency(amount);
         var formattedZero = ynabToolKit.shared.formatCurrency(0);
 
@@ -88,10 +70,9 @@
           .click(function() {
             ynabToolKit.budgetBalanceToZero.updateBudgetedBalance($(this).data('name'), $(this).data('amount'));
           })
-          .append('Balance to ' + formattedZero + ' ')
+          .append(((ynabToolKit.l10nData && ynabToolKit.l10nData["toolkit.balanceToZero"]) || 'Balance to 0.00:'))
           .append($('<strong>', { class: 'user-data', title: fAmount })
             .append(ynabToolKit.shared.appendFormattedCurrencyHtml($('<span>', { class: 'user-data currency zero' }), amount)));
->>>>>>> 1fac8c30
 
         $('.inspector-quick-budget .ember-view').append(button);
       };
