--- conflicted
+++ resolved
@@ -6,11 +6,7 @@
     var elementForDoB = elementForAoM.cloneNode(true);
 
     elementForDoB.className = elementForDoB.className + " days-of-buffering";
-<<<<<<< HEAD
-    elementForDoB.children[1].textContent = ynabToolKit.l10n.Data.Budget.Header.Metric.DoB || "Days of Buffering";
-=======
     elementForDoB.children[1].textContent = (ynabToolKit.l10nData && ynabToolKit.l10nData.Budget.Header.Metric.DoB) || "Days of Buffering";
->>>>>>> 8a2581a6
     elementForDoB.children[1].title = "Don't like AoM? Try this out instead!";
 
     var calculation = ynabEnhancedDoBCalculate();
@@ -19,16 +15,10 @@
         elementForDoB.children[0].title = "Your budget history is less than 15 days. Go on with YNAB a while.";
     }
     else {
-<<<<<<< HEAD
-        // TODO Add locale check.
-        var dayText = ynabToolKit.shared.declension('ru', calculation["DoB"], {nom: 'день', gen: 'дня', plu: 'дней'});
-        // " day" + (calculation["DoB"] == 1 ? "" : "s");
-=======
         var dayText = "day" + (calculation["DoB"] == 1 ? "" : "s");
         if (ynabToolKit.options.l10n == 1){
           dayText = ynabToolKit.shared.declension('ru', calculation["DoB"], {nom: 'день', gen: 'дня', plu: 'дней'});
         }
->>>>>>> 8a2581a6
         elementForDoB.children[0].textContent = calculation["DoB"] + " " + dayText;
         elementForDoB.children[0].title = "Total outflow: " + ynab.YNABSharedLib.currencyFormatter.format(calculation["totalOutflow"]) +
             "\nTotal days of budgeting: " + calculation["totalDays"] +
