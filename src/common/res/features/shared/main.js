ynabToolKit.shared = (function(){
    return {
        // This function returns all visible transactions matching accountId.
        // If accountId === 'null' then all transactions for all accounts are returned with the visibility
        // settings for All accounts applied.
        getVisibleTransactions: function (accountId)  {
            var transactions, endDate, endDateUTC, sortBySortableIndex, accountStartMonth, accountStartYear, subTransactionsAdded, scheduledTransactions, addSubTransactionToVisibleTransactions, transactionPosition, accountShowReconciled, accountSettings, subTransaction, singleOccurranceTransactions, accountShowScheduled, startDateUTC, sortedSubTransactions, subTransactions, accountEndMonth, accountEndYear, visibleTransactions, accountShowWithNotifications, b, f;
            if (accountId === 'null') {
                transactions = ynab.YNABSharedLib.getBudgetViewModel_AllAccountTransactionsViewModel()._result.visibleTransactionDisplayItems;
            } else {
                transactions = ynab.YNABSharedLib.getBudgetViewModel_AllAccountTransactionsViewModel()._result.transactionDisplayItemsCollection.findItemsByAccountId(accountId);
            }
            accountSettings = jQuery.parseJSON(localStorage.getItem("." + accountId + "_account_filter"));
            accountStartMonth = accountSettings.fromMonth;
            accountStartYear = accountSettings.fromYear;
            accountEndMonth = accountSettings.toMonth;
            accountEndYear = accountSettings.toYear;
            accountShowReconciled = accountSettings.reconciled;
            accountShowScheduled = accountSettings.scheduled;
            accountShowWithNotifications = accountSettings.withNotification;
            if (null !== accountStartMonth && null !== accountStartYear) {
                startDateUTC = new ynab.utilities.DateWithoutTime(accountStartYear, accountStartMonth).getUTCTime();
            }
            if (null !== accountEndMonth && null !== accountEndYear) {
                endDate = new ynab.utilities.DateWithoutTime(accountEndYear, accountEndMonth);
                endDate.addMonths(1);
                endDateUTC = endDate.getUTCTime();
            }
            scheduledTransactions = Object.create(null);
            subTransactions = Object.create(null);
            singleOccurranceTransactions = [];
            visibleTransactions = transactions.filter(function(transaction) {
                var transactionCleared, transactionDate, transactionDateUTC, transactionDisplayItemType, transactionEntityId, transactionIsSplit, transactionIsTombstone, transactionNeedsApproval, transactionNeedsCategory, parentEntityId, transactionProperties;
                transactionProperties = transaction.getProperties("entityId", "isTombstone", "displayItemType", "date", "cleared", "needsApproval", "needsCategory", "isSplit");
                transactionEntityId = transactionProperties.entityId;
                transactionIsTombstone = transactionProperties.isTombstone;
                transactionDisplayItemType = transactionProperties.displayItemType;
                transactionDate = transactionProperties.date;
                transactionCleared = transactionProperties.cleared;
                transactionNeedsApproval = transactionProperties.needsApproval;
                transactionNeedsCategory = transactionProperties.needsCategory;
                transactionIsSplit = transactionProperties.isSplit;
                transactionDateUTC = transactionDate.getUTCTime();
                return transactionIsTombstone ? false :
                (startDateUTC && startDateUTC > transactionDateUTC || endDateUTC && transactionDateUTC >= endDateUTC ? false :
                accountShowReconciled === false && transactionCleared === ynab.constants.TransactionState.Reconciled ? false :
                "needsApproval" === accountShowWithNotifications && !transactionNeedsApproval || "needsCategory" === accountShowWithNotifications && (!transactionNeedsCategory || transactionNeedsApproval) ? false :
                transactionDisplayItemType === ynab.constants.TransactionDisplayItemType.ScheduledTransaction ? (accountShowScheduled && (singleOccurranceTransactions.push(transaction),
                scheduledTransactions[transactionEntityId] = transaction), false) :
                transactionDisplayItemType === ynab.constants.TransactionDisplayItemType.SubTransaction || transactionDisplayItemType === ynab.constants.TransactionDisplayItemType.ScheduledSubTransaction ? (parentEntityId = transaction.get("parentEntityId"),
                Array.isArray(subTransactions[parentEntityId]) || (subTransactions[parentEntityId] = []), subTransactions[parentEntityId].push(transaction), false) :
                (transactionIsSplit && (scheduledTransactions[transactionEntityId] = transaction), true));
            });
            visibleTransactions.push.apply(visibleTransactions, singleOccurranceTransactions);
            addSubTransactionToVisibleTransactions = function(transactionPosition, subTransaction) {
                var n = visibleTransactions.length;
                return transactionPosition >= n ? visibleTransactions.push(subTransaction) : visibleTransactions.splice(transactionPosition, 0, subTransaction);
            };
            sortBySortableIndex = function(e) {
                return e.sortBy("sortableIndex");
            };
            for (var scheduledTransaction in scheduledTransactions) {
                transactionPosition = visibleTransactions.indexOf(scheduledTransactions[scheduledTransaction]);
                if (transactionPosition !== false) {
                    if (subTransactions[scheduledTransaction]) {
                        subTransactionsAdded = 0;
                        sortedSubTransactions = sortBySortableIndex(subTransactions[scheduledTransaction]);
                        f = 0;
                        for (b = sortedSubTransactions.length; b > f; f++) {
                            subTransaction = sortedSubTransactions[f];
                            if (!subTransaction.get("isTombstone")) {
                                subTransactionsAdded++;
                                addSubTransactionToVisibleTransactions(subTransactionsAdded + transactionPosition, subTransaction);
                            }
                        }
                    }
                }
            }
<<<<<<< HEAD
            return visibleTransactions;
        },

        // This function formats a number to a currency.
        // number is the number you want to format, and html dictates if the <bdi> tag should be added or not.
        formatCurrency: function (number, html) {
            var formatted, currency, negative, currencySymbol;
            formatted = ynab.formatCurrency(number);
            currency = ynab.YNABSharedLib.currencyFormatter.getCurrency();
            if (!currency.display_symbol) {
                return new Ember.Handlebars.SafeString(formatted);
            }
            currencySymbol = Ember.Handlebars.Utils.escapeExpression(currency.currency_symbol);
            if (html) {
                currencySymbol = "<bdi>" + currencySymbol + "</bdi>";
            }
            if (currency.symbol_first) {
                negative = "-" === formatted.charAt(0);
                formatted = negative ? "-" + currencySymbol + formatted.slice(1) : currencySymbol + formatted;
            }
            else {
                negative = formatted += currencySymbol;
            }
            return new Ember.Handlebars.SafeString(formatted);
        },

        parseSelectedMonth: function () {
            // TODO: There's probably a better way to reference this view, but this works better than DOM scraping which seems to fail in Firefox
            if($('.ember-view .budget-header').length) {
                var headerView = Ember.View.views[$('.ember-view .budget-header').attr("id")];
                var selectedMonthUTC = headerView.get("currentMonth").toNativeDate();
                return new Date(selectedMonthUTC.getUTCFullYear(), selectedMonthUTC.getUTCMonth(), 1);
            } else {
                return null;
            }
        },

        // TODO Maybe add universal function.
        // Usage: declension(daysNumber, {nom: 'день', gen: 'дня', plu: 'дней'});
        declension: function (locale, num, cases) {
          if (locale == 'ru') {
            num = Math.abs(num);
            var word = '';
            if (num.toString().indexOf('.') > -1) {
              word = cases.gen;
            } else {
              word = (
                num % 10 == 1 && num % 100 != 11 ?
                    cases.nom
                  : num % 10 >= 2 && num % 10 <= 4 && (num % 100 < 10 || num % 100 >= 20) ?
                      cases.gen
                    : cases.plu
              );
            }
            return word;
          }
          else {
            console.log('Unknown locale');
          }
        },

        // Pass over each available category balance and provide a total. This can be used to
        // evaluate if a feature script needs to continue based on an update to the budget.
        availableBalance: (function() {
            return {
                presentTotal: 0,
                cachedTotal: 'init',
                snapshot: function() {
                    var totalAvailable = 0;

                    // Find and collect the available balances of each category in the budget
                    var availableBalances = $('.budget-table-cell-available').find('span.user-data.currency').map(function() {
                        availableBalance = $(this).html();
                        return Number(availableBalance.replace(/[^\d.-]/g, ''));
                    });

                    // Add each balance together to get the total available sum
                    $.each(availableBalances,function(){totalAvailable+=parseFloat(this) || 0;});
                    return totalAvailable;
                }
            };
        })(),

        // Arrays with months names. These are replaced when l10n is enabled.
        monthsShort: ["Jan", "Feb", "Mar", "Apr", "May", "Jun",
            "Jul", "Aug", "Sep", "Oct", "Nov", "Dec"],
        monthsFull: ["January", "February", "March", "April", "May", "June",
            "July", "August", "September", "October", "November", "December"]
    };
})(); // end ynabToolKit object
=======
        }
        return visibleTransactions;
    },

    // This function formats a number to a currency.
    // number is the number you want to format, and html dictates if the <bdi> tag should be added or not.
    this.formatCurrency = function (number) {
        var formatted, currency, negative, currencySymbol;
        formatted = ynab.formatCurrency(number);
        currency = ynab.YNABSharedLib.currencyFormatter.getCurrency();
        if (!currency.display_symbol) {
            return new Ember.Handlebars.SafeString(formatted);
        }

        currencySymbol = Ember.Handlebars.Utils.escapeExpression(currency.currency_symbol);

        currency.symbol_first ? (negative = "-" === formatted.charAt(0), formatted = negative ? "-" + currencySymbol + formatted.slice(1) : currencySymbol + formatted) : formatted += currencySymbol;
        return new Ember.Handlebars.SafeString(formatted);
    },

    this.appendFormattedCurrencyHtml = function (jQueryElement, number) {

      var formatted = ynab.formatCurrency(number);
      var currency = ynab.YNABSharedLib.currencyFormatter.getCurrency();

      if (!currency.display_symbol) {
          jQueryElement.text(formatted);
          return;
      }

      if (currency.symbol_first) {
        if ('-' === formatted.charAt(0)) {
          jQueryElement.append('-');
          formatted = formatted.slice(1);
        }

        jQueryElement.append($('<bdi>', { text: currency.currency_symbol }))
                     .append(formatted);

      } else {

        jQueryElement.append(formatted)
                     .append($('<bdi>', { text: currency.currency_symbol }));
      }

      return jQueryElement;
    }

    this.parseSelectedMonth = function () {
        // TODO: There's probably a better way to reference this view, but this works better than DOM scraping which seems to fail in Firefox
        if($('.ember-view .budget-header').length) {
            var headerView = Ember.View.views[$('.ember-view .budget-header').attr("id")];
            var selectedMonthUTC = headerView.get("currentMonth").toNativeDate();
            return new Date(selectedMonthUTC.getUTCFullYear(), selectedMonthUTC.getUTCMonth(), 1);
        } else {
            return null;
        }
    },

    // TODO Maybe add universal function.
    // Usage: declension(daysNumber, {nom: 'день', gen: 'дня', plu: 'дней'});
    this.declension = function (locale, num, cases) {
      if (locale == 'ru') {
        num = Math.abs(num);
        var word = '';
        if (num.toString().indexOf('.') > -1) {
          word = cases.gen;
        } else {
          word = (
            num % 10 == 1 && num % 100 != 11
              ? cases.nom
              : num % 10 >= 2 && num % 10 <= 4 && (num % 100 < 10 || num % 100 >= 20)
                ? cases.gen
                : cases.plu
          );
        }
        return word;
      }
      else {
        console.log('Unknown locale')
      }
    }

    // Pass over each available category balance and provide a total. This can be used to
    // evaluate if a feature script needs to continue based on an update to the budget.
    this.availableBalance = new function() {

        this.presentTotal = 0,

        this.cachedTotal = 'init',

        this.snapshot = function() {
            var totalAvailable = 0;

            // Find and collect the available balances of each category in the budget
            var availableBalances = $('.budget-table-cell-available').find('span.user-data.currency').map(function() {
                availableBalance = $(this).html();
                return Number(availableBalance.replace(/[^\d.-]/g, ''));
            });

            // Add each balance together to get the total available sum
            $.each(availableBalances,function(){totalAvailable+=parseFloat(this) || 0;});
            return totalAvailable;
        }

    }

    // Add formatting method to dates to get YYYY-MM.
    this.yyyymm =  function(date) {
        var yyyy = date.getFullYear().toString();
        var mm = (date.getMonth()+1).toString(); // getMonth() is zero-based
        return yyyy + '-' + (mm[1]?mm:"0"+mm[0]); // padding
    };

}; // end ynabToolKit object
>>>>>>> 0435d1ed


// This poll() function will only need to run until we find that the DOM is ready
// For certain functions, we may run them once automatically on page load before 'changes' occur
(function poll() {
    if (typeof Em !== 'undefined' && typeof Ember !== 'undefined' &&
          typeof $ !== 'undefined' && $('.ember-view.layout').length &&
          typeof ynabToolKit !== 'undefined') {

      ynabToolKit.pageReady = true;

    } else {
       setTimeout(poll, 250);
    }
 })();<|MERGE_RESOLUTION|>--- conflicted
+++ resolved
@@ -1,180 +1,85 @@
 ynabToolKit.shared = (function(){
-    return {
-        // This function returns all visible transactions matching accountId.
-        // If accountId === 'null' then all transactions for all accounts are returned with the visibility
-        // settings for All accounts applied.
-        getVisibleTransactions: function (accountId)  {
-            var transactions, endDate, endDateUTC, sortBySortableIndex, accountStartMonth, accountStartYear, subTransactionsAdded, scheduledTransactions, addSubTransactionToVisibleTransactions, transactionPosition, accountShowReconciled, accountSettings, subTransaction, singleOccurranceTransactions, accountShowScheduled, startDateUTC, sortedSubTransactions, subTransactions, accountEndMonth, accountEndYear, visibleTransactions, accountShowWithNotifications, b, f;
-            if (accountId === 'null') {
-                transactions = ynab.YNABSharedLib.getBudgetViewModel_AllAccountTransactionsViewModel()._result.visibleTransactionDisplayItems;
-            } else {
-                transactions = ynab.YNABSharedLib.getBudgetViewModel_AllAccountTransactionsViewModel()._result.transactionDisplayItemsCollection.findItemsByAccountId(accountId);
-            }
-            accountSettings = jQuery.parseJSON(localStorage.getItem("." + accountId + "_account_filter"));
-            accountStartMonth = accountSettings.fromMonth;
-            accountStartYear = accountSettings.fromYear;
-            accountEndMonth = accountSettings.toMonth;
-            accountEndYear = accountSettings.toYear;
-            accountShowReconciled = accountSettings.reconciled;
-            accountShowScheduled = accountSettings.scheduled;
-            accountShowWithNotifications = accountSettings.withNotification;
-            if (null !== accountStartMonth && null !== accountStartYear) {
-                startDateUTC = new ynab.utilities.DateWithoutTime(accountStartYear, accountStartMonth).getUTCTime();
-            }
-            if (null !== accountEndMonth && null !== accountEndYear) {
-                endDate = new ynab.utilities.DateWithoutTime(accountEndYear, accountEndMonth);
-                endDate.addMonths(1);
-                endDateUTC = endDate.getUTCTime();
-            }
-            scheduledTransactions = Object.create(null);
-            subTransactions = Object.create(null);
-            singleOccurranceTransactions = [];
-            visibleTransactions = transactions.filter(function(transaction) {
-                var transactionCleared, transactionDate, transactionDateUTC, transactionDisplayItemType, transactionEntityId, transactionIsSplit, transactionIsTombstone, transactionNeedsApproval, transactionNeedsCategory, parentEntityId, transactionProperties;
-                transactionProperties = transaction.getProperties("entityId", "isTombstone", "displayItemType", "date", "cleared", "needsApproval", "needsCategory", "isSplit");
-                transactionEntityId = transactionProperties.entityId;
-                transactionIsTombstone = transactionProperties.isTombstone;
-                transactionDisplayItemType = transactionProperties.displayItemType;
-                transactionDate = transactionProperties.date;
-                transactionCleared = transactionProperties.cleared;
-                transactionNeedsApproval = transactionProperties.needsApproval;
-                transactionNeedsCategory = transactionProperties.needsCategory;
-                transactionIsSplit = transactionProperties.isSplit;
-                transactionDateUTC = transactionDate.getUTCTime();
-                return transactionIsTombstone ? false :
-                (startDateUTC && startDateUTC > transactionDateUTC || endDateUTC && transactionDateUTC >= endDateUTC ? false :
-                accountShowReconciled === false && transactionCleared === ynab.constants.TransactionState.Reconciled ? false :
-                "needsApproval" === accountShowWithNotifications && !transactionNeedsApproval || "needsCategory" === accountShowWithNotifications && (!transactionNeedsCategory || transactionNeedsApproval) ? false :
-                transactionDisplayItemType === ynab.constants.TransactionDisplayItemType.ScheduledTransaction ? (accountShowScheduled && (singleOccurranceTransactions.push(transaction),
-                scheduledTransactions[transactionEntityId] = transaction), false) :
-                transactionDisplayItemType === ynab.constants.TransactionDisplayItemType.SubTransaction || transactionDisplayItemType === ynab.constants.TransactionDisplayItemType.ScheduledSubTransaction ? (parentEntityId = transaction.get("parentEntityId"),
-                Array.isArray(subTransactions[parentEntityId]) || (subTransactions[parentEntityId] = []), subTransactions[parentEntityId].push(transaction), false) :
-                (transactionIsSplit && (scheduledTransactions[transactionEntityId] = transaction), true));
-            });
-            visibleTransactions.push.apply(visibleTransactions, singleOccurranceTransactions);
-            addSubTransactionToVisibleTransactions = function(transactionPosition, subTransaction) {
-                var n = visibleTransactions.length;
-                return transactionPosition >= n ? visibleTransactions.push(subTransaction) : visibleTransactions.splice(transactionPosition, 0, subTransaction);
-            };
-            sortBySortableIndex = function(e) {
-                return e.sortBy("sortableIndex");
-            };
-            for (var scheduledTransaction in scheduledTransactions) {
-                transactionPosition = visibleTransactions.indexOf(scheduledTransactions[scheduledTransaction]);
-                if (transactionPosition !== false) {
-                    if (subTransactions[scheduledTransaction]) {
-                        subTransactionsAdded = 0;
-                        sortedSubTransactions = sortBySortableIndex(subTransactions[scheduledTransaction]);
-                        f = 0;
-                        for (b = sortedSubTransactions.length; b > f; f++) {
-                            subTransaction = sortedSubTransactions[f];
-                            if (!subTransaction.get("isTombstone")) {
-                                subTransactionsAdded++;
-                                addSubTransactionToVisibleTransactions(subTransactionsAdded + transactionPosition, subTransaction);
-                            }
-                        }
+  return {
+    // This function returns all visible transactions matching accountId.
+    // If accountId === 'null' then all transactions for all accounts are returned with the visibility
+    // settings for All accounts applied.
+    getVisibleTransactions: function (accountId)  {
+        var transactions, endDate, endDateUTC, sortBySortableIndex, accountStartMonth, accountStartYear, subTransactionsAdded, scheduledTransactions, addSubTransactionToVisibleTransactions, transactionPosition, accountShowReconciled, accountSettings, subTransaction, singleOccurranceTransactions, accountShowScheduled, startDateUTC, sortedSubTransactions, subTransactions, accountEndMonth, accountEndYear, visibleTransactions, accountShowWithNotifications, b, f;
+        if (accountId === 'null') {
+            transactions = ynab.YNABSharedLib.getBudgetViewModel_AllAccountTransactionsViewModel()._result.visibleTransactionDisplayItems;
+        } else {
+            transactions = ynab.YNABSharedLib.getBudgetViewModel_AllAccountTransactionsViewModel()._result.transactionDisplayItemsCollection.findItemsByAccountId(accountId);
+        }
+        accountSettings = jQuery.parseJSON(localStorage.getItem("." + accountId + "_account_filter"));
+        accountStartMonth = accountSettings.fromMonth;
+        accountStartYear = accountSettings.fromYear;
+        accountEndMonth = accountSettings.toMonth;
+        accountEndYear = accountSettings.toYear;
+        accountShowReconciled = accountSettings.reconciled;
+        accountShowScheduled = accountSettings.scheduled;
+        accountShowWithNotifications = accountSettings.withNotification;
+        if (null !== accountStartMonth && null !== accountStartYear) {
+            startDateUTC = new ynab.utilities.DateWithoutTime(accountStartYear, accountStartMonth).getUTCTime();
+        }
+        if (null !== accountEndMonth && null !== accountEndYear) {
+            endDate = new ynab.utilities.DateWithoutTime(accountEndYear, accountEndMonth);
+            endDate.addMonths(1);
+            endDateUTC = endDate.getUTCTime();
+        }
+        scheduledTransactions = Object.create(null);
+        subTransactions = Object.create(null);
+        singleOccurranceTransactions = [];
+        visibleTransactions = transactions.filter(function(transaction) {
+            var transactionCleared, transactionDate, transactionDateUTC, transactionDisplayItemType, transactionEntityId, transactionIsSplit, transactionIsTombstone, transactionNeedsApproval, transactionNeedsCategory, parentEntityId, transactionProperties;
+            transactionProperties = transaction.getProperties("entityId", "isTombstone", "displayItemType", "date", "cleared", "needsApproval", "needsCategory", "isSplit");
+            transactionEntityId = transactionProperties.entityId;
+            transactionIsTombstone = transactionProperties.isTombstone;
+            transactionDisplayItemType = transactionProperties.displayItemType;
+            transactionDate = transactionProperties.date;
+            transactionCleared = transactionProperties.cleared;
+            transactionNeedsApproval = transactionProperties.needsApproval;
+            transactionNeedsCategory = transactionProperties.needsCategory;
+            transactionIsSplit = transactionProperties.isSplit;
+            transactionDateUTC = transactionDate.getUTCTime();
+            return transactionIsTombstone ? false :
+            (startDateUTC && startDateUTC > transactionDateUTC || endDateUTC && transactionDateUTC >= endDateUTC ? false :
+            accountShowReconciled === false && transactionCleared === ynab.constants.TransactionState.Reconciled ? false :
+            "needsApproval" === accountShowWithNotifications && !transactionNeedsApproval || "needsCategory" === accountShowWithNotifications && (!transactionNeedsCategory || transactionNeedsApproval) ? false :
+            transactionDisplayItemType === ynab.constants.TransactionDisplayItemType.ScheduledTransaction ? (accountShowScheduled && (singleOccurranceTransactions.push(transaction),
+            scheduledTransactions[transactionEntityId] = transaction), false) :
+            transactionDisplayItemType === ynab.constants.TransactionDisplayItemType.SubTransaction || transactionDisplayItemType === ynab.constants.TransactionDisplayItemType.ScheduledSubTransaction ? (parentEntityId = transaction.get("parentEntityId"),
+            Array.isArray(subTransactions[parentEntityId]) || (subTransactions[parentEntityId] = []), subTransactions[parentEntityId].push(transaction), false) :
+            (transactionIsSplit && (scheduledTransactions[transactionEntityId] = transaction), true));
+        });
+        visibleTransactions.push.apply(visibleTransactions, singleOccurranceTransactions);
+        addSubTransactionToVisibleTransactions = function(transactionPosition, subTransaction) {
+            var n = visibleTransactions.length;
+            return transactionPosition >= n ? visibleTransactions.push(subTransaction) : visibleTransactions.splice(transactionPosition, 0, subTransaction);
+        };
+        sortBySortableIndex = function(e) {
+            return e.sortBy("sortableIndex");
+        };
+        for (var scheduledTransaction in scheduledTransactions) {
+            transactionPosition = visibleTransactions.indexOf(scheduledTransactions[scheduledTransaction]);
+            if (transactionPosition !== false) {
+                if (subTransactions[scheduledTransaction]) {
+                    subTransactionsAdded = 0;
+                    sortedSubTransactions = sortBySortableIndex(subTransactions[scheduledTransaction]);
+                    f = 0;
+                    for (b = sortedSubTransactions.length; b > f; f++) {
+                        subTransaction = sortedSubTransactions[f];
+                        subTransaction.get("isTombstone") || (subTransactionsAdded++,
+                        addSubTransactionToVisibleTransactions(subTransactionsAdded + transactionPosition, subTransaction));
                     }
                 }
             }
-<<<<<<< HEAD
-            return visibleTransactions;
-        },
-
-        // This function formats a number to a currency.
-        // number is the number you want to format, and html dictates if the <bdi> tag should be added or not.
-        formatCurrency: function (number, html) {
-            var formatted, currency, negative, currencySymbol;
-            formatted = ynab.formatCurrency(number);
-            currency = ynab.YNABSharedLib.currencyFormatter.getCurrency();
-            if (!currency.display_symbol) {
-                return new Ember.Handlebars.SafeString(formatted);
-            }
-            currencySymbol = Ember.Handlebars.Utils.escapeExpression(currency.currency_symbol);
-            if (html) {
-                currencySymbol = "<bdi>" + currencySymbol + "</bdi>";
-            }
-            if (currency.symbol_first) {
-                negative = "-" === formatted.charAt(0);
-                formatted = negative ? "-" + currencySymbol + formatted.slice(1) : currencySymbol + formatted;
-            }
-            else {
-                negative = formatted += currencySymbol;
-            }
-            return new Ember.Handlebars.SafeString(formatted);
-        },
-
-        parseSelectedMonth: function () {
-            // TODO: There's probably a better way to reference this view, but this works better than DOM scraping which seems to fail in Firefox
-            if($('.ember-view .budget-header').length) {
-                var headerView = Ember.View.views[$('.ember-view .budget-header').attr("id")];
-                var selectedMonthUTC = headerView.get("currentMonth").toNativeDate();
-                return new Date(selectedMonthUTC.getUTCFullYear(), selectedMonthUTC.getUTCMonth(), 1);
-            } else {
-                return null;
-            }
-        },
-
-        // TODO Maybe add universal function.
-        // Usage: declension(daysNumber, {nom: 'день', gen: 'дня', plu: 'дней'});
-        declension: function (locale, num, cases) {
-          if (locale == 'ru') {
-            num = Math.abs(num);
-            var word = '';
-            if (num.toString().indexOf('.') > -1) {
-              word = cases.gen;
-            } else {
-              word = (
-                num % 10 == 1 && num % 100 != 11 ?
-                    cases.nom
-                  : num % 10 >= 2 && num % 10 <= 4 && (num % 100 < 10 || num % 100 >= 20) ?
-                      cases.gen
-                    : cases.plu
-              );
-            }
-            return word;
-          }
-          else {
-            console.log('Unknown locale');
-          }
-        },
-
-        // Pass over each available category balance and provide a total. This can be used to
-        // evaluate if a feature script needs to continue based on an update to the budget.
-        availableBalance: (function() {
-            return {
-                presentTotal: 0,
-                cachedTotal: 'init',
-                snapshot: function() {
-                    var totalAvailable = 0;
-
-                    // Find and collect the available balances of each category in the budget
-                    var availableBalances = $('.budget-table-cell-available').find('span.user-data.currency').map(function() {
-                        availableBalance = $(this).html();
-                        return Number(availableBalance.replace(/[^\d.-]/g, ''));
-                    });
-
-                    // Add each balance together to get the total available sum
-                    $.each(availableBalances,function(){totalAvailable+=parseFloat(this) || 0;});
-                    return totalAvailable;
-                }
-            };
-        })(),
-
-        // Arrays with months names. These are replaced when l10n is enabled.
-        monthsShort: ["Jan", "Feb", "Mar", "Apr", "May", "Jun",
-            "Jul", "Aug", "Sep", "Oct", "Nov", "Dec"],
-        monthsFull: ["January", "February", "March", "April", "May", "June",
-            "July", "August", "September", "October", "November", "December"]
-    };
-})(); // end ynabToolKit object
-=======
         }
         return visibleTransactions;
     },
 
     // This function formats a number to a currency.
     // number is the number you want to format, and html dictates if the <bdi> tag should be added or not.
-    this.formatCurrency = function (number) {
+    formatCurrency: function (number) {
         var formatted, currency, negative, currencySymbol;
         formatted = ynab.formatCurrency(number);
         currency = ynab.YNABSharedLib.currencyFormatter.getCurrency();
@@ -188,7 +93,7 @@
         return new Ember.Handlebars.SafeString(formatted);
     },
 
-    this.appendFormattedCurrencyHtml = function (jQueryElement, number) {
+    appendFormattedCurrencyHtml: function (jQueryElement, number) {
 
       var formatted = ynab.formatCurrency(number);
       var currency = ynab.YNABSharedLib.currencyFormatter.getCurrency();
@@ -214,9 +119,9 @@
       }
 
       return jQueryElement;
-    }
-
-    this.parseSelectedMonth = function () {
+    },
+
+    parseSelectedMonth: function () {
         // TODO: There's probably a better way to reference this view, but this works better than DOM scraping which seems to fail in Firefox
         if($('.ember-view .budget-header').length) {
             var headerView = Ember.View.views[$('.ember-view .budget-header').attr("id")];
@@ -229,7 +134,7 @@
 
     // TODO Maybe add universal function.
     // Usage: declension(daysNumber, {nom: 'день', gen: 'дня', plu: 'дней'});
-    this.declension = function (locale, num, cases) {
+    declension: function (locale, num, cases) {
       if (locale == 'ru') {
         num = Math.abs(num);
         var word = '';
@@ -247,19 +152,17 @@
         return word;
       }
       else {
-        console.log('Unknown locale')
-      }
-    }
+        console.log('Unknown locale');
+      }
+    },
 
     // Pass over each available category balance and provide a total. This can be used to
     // evaluate if a feature script needs to continue based on an update to the budget.
-    this.availableBalance = new function() {
-
-        this.presentTotal = 0,
-
-        this.cachedTotal = 'init',
-
-        this.snapshot = function() {
+    availableBalance: (function() {
+      return {
+        presentTotal: 0,
+        cachedTotal: 'init',
+        snapshot: function() {
             var totalAvailable = 0;
 
             // Find and collect the available balances of each category in the budget
@@ -272,18 +175,17 @@
             $.each(availableBalances,function(){totalAvailable+=parseFloat(this) || 0;});
             return totalAvailable;
         }
-
-    }
+      };
+    })(),
 
     // Add formatting method to dates to get YYYY-MM.
-    this.yyyymm =  function(date) {
+    yyyymm:  function(date) {
         var yyyy = date.getFullYear().toString();
         var mm = (date.getMonth()+1).toString(); // getMonth() is zero-based
         return yyyy + '-' + (mm[1]?mm:"0"+mm[0]); // padding
-    };
-
-}; // end ynabToolKit object
->>>>>>> 0435d1ed
+    }
+  };
+})(); // Keep feature functions contained within this object
 
 
 // This poll() function will only need to run until we find that the DOM is ready
