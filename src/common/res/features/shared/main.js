--- conflicted
+++ resolved
@@ -83,7 +83,6 @@
         return visibleTransactions;
     };
 
-<<<<<<< HEAD
     // This function formats a number to a currency.
     // number is the number you want to format, and html dictates if the <bdi> tag should be added or not.
     this.formatCurrency = function (number, html) {
@@ -99,7 +98,8 @@
         }
         currency.symbol_first ? (negative = "-" === formatted.charAt(0), formatted = negative ? "-" + currencySymbol + formatted.slice(1) : currencySymbol + formatted) : formatted += currencySymbol;
         return new Ember.Handlebars.SafeString(formatted);
-=======
+    };
+
     this.parseSelectedMonth = function () {
         // TODO: There's probably a better way to reference this view, but this works better than DOM scraping which seems to fail in Firefox
         if($('.ember-view .budget-header').length) {
@@ -109,8 +109,7 @@
         } else {
             return null;
         }
->>>>>>> 594535ac
-    }
+    };
 
 }; // end ynabToolKit object
 
