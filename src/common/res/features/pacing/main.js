--- conflicted
+++ resolved
@@ -82,11 +82,7 @@
           $('.budget-table-cell-pacing').remove()
 
           $(".budget-table-header .budget-table-cell-available").after('<li class="budget-table-cell-pacing">' +
-<<<<<<< HEAD
-            ynabToolKit.l10n.Data.Budget.Table.Header.Pacing || 'PACING' + '</li>');
-=======
             (ynabToolKit.l10nData && ynabToolKit.l10nData.Budget.Table.Header.Pacing || 'PACING') + '</li>');
->>>>>>> 8a2581a6
 
           var deemphasizedCategories = getDeemphasizedCategories();
           $('.budget-table-row').each(function(){
