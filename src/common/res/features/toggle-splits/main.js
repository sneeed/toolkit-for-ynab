--- conflicted
+++ resolved
@@ -2,7 +2,6 @@
   // Waits until an external function gives us the all clear that we can run (at /shared/main.js)
   if ( typeof ynabToolKit !== "undefined"  && ynabToolKit.actOnChangeInit === true ) {
 
-<<<<<<< HEAD
     ynabToolKit.toggleSplits = (function(){
 
       // Supporting functions,
@@ -13,8 +12,14 @@
         invoke: function() {
           if ( !$('#toggleSplits').length ) {
             var buttonText = (ynabToolKit.l10nData && ynabToolKit.l10nData["toolkit.toggleSplits"]) || 'Toggle Splits';
-            var toggleButton = "<button id=\"toggleSplits\" class=\"ember-view button\"><i class=\"ember-view flaticon stroke right\"></i><i class=\"ember-view flaticon stroke down\"></i> " + buttonText + " </button>";
-            $(toggleButton).insertAfter(".accounts-toolbar .undo-redo-container");
+
+            $('<button>', { id: 'toggleSplits', class: 'ember-view button' }).append(
+              $('<i>', { class: 'ember-view flaticon stroke right' })
+            ).append(
+              $('<i>', { class: 'ember-view flaticon stroke down' })
+            ).append(
+              ' ' + buttonText
+            ).insertAfter(".accounts-toolbar .undo-redo-container");
 
             $(".accounts-toolbar-left").find("#toggleSplits").click(function() {
               if ( ynabToolKit.toggleSplits.setting === 'hide' ) {
@@ -28,24 +33,6 @@
               $("#toggleSplits > i").toggle();
             });
           }
-=======
-    ynabToolKit.toggleSplits = new function()  { // Keep feature functions contained within this
-
-      this.setting = 'init',
-
-      this.invoke = function() {
-
-        if ( !$('#toggleSplits').length ) {
-          var buttonText = (ynabToolKit.l10nData && ynabToolKit.l10nData["toolkit.toggleSplits"]) || 'Toggle Splits';
-
-          $('<button>', { id: 'toggleSplits', class: 'ember-view button' }).append(
-            $('<i>', { class: 'ember-view flaticon stroke right' })
-          ).append(
-            $('<i>', { class: 'ember-view flaticon stroke down' })
-          ).append(
-            ' ' + buttonText
-          ).insertAfter(".accounts-toolbar .undo-redo-container");
->>>>>>> 0435d1ed
 
           // default the right arrow to hidden
           if ( ynabToolKit.toggleSplits.setting === 'init' || ynabToolKit.toggleSplits.setting === 'hide' ) {
