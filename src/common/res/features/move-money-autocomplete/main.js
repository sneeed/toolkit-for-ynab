--- conflicted
+++ resolved
@@ -50,11 +50,7 @@
 				dropdown.insertBefore(input, list[0]);
 				var label = document.createElement("label");
 				label.setAttribute("for", "autocomplete-move-money");
-<<<<<<< HEAD
-				label.innerHTML = (ynabToolKit.l10n.Data.Global.Title.Search + ":") || "Search:";
-=======
 				label.innerHTML = (ynabToolKit.l10nData && ynabToolKit.l10nData.Global.Title.Search + ":") || "Search:";
->>>>>>> 8a2581a6
 				label.id = "autocomplete-label";
 				dropdown.insertBefore(label, input);
 				input.focus();
