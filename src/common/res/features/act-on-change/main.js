// Building a new feature that uses MutationObserver? You don't need to modify this file
// Instead of adding conditionals to this file try the example from /shared/example.js

(function poll() {
  if (ynabToolKit.pageReady === true && typeof ynabToolKit.shared.feedChanges !== 'undefined') {

    // When this is true, the feature scripts will know they can use the mutationObserver
    ynabToolKit.actOnChangeInit = {};

    // Set 'ynabToolKit.debugNodes = true' to print changes the mutationObserver sees
    // during page interactions and updates to the developer tools console.
    ynabToolKit.debugNodes = true;

    ynabToolKit.actOnChange = function() {

      MutationObserver = window.MutationObserver || window.WebKitMutationObserver;

      var observer = new MutationObserver(function(mutations, observer) {

        if (ynabToolKit.debugNodes) {
          console.log('MODIFIED NODES');
        }

        ynabToolKit.changedNodes = new Set();

        mutations.forEach(function(mutation) {
          var newNodes = mutation.target;
<<<<<<< HEAD
          if (ynabToolKit.debugNodes) {
            // console.log(newNodes);
          }

=======
          
>>>>>>> 296133a2
          var $nodes = $(newNodes); // jQuery set
          $nodes.each(function() {
            var nodeClass = $(this).attr('class');
            if (nodeClass) ynabToolKit.changedNodes.add(nodeClass.replace(/^ember-view /,''));
          }); // each node mutation event

        }); // each mutation event

        if (ynabToolKit.debugNodes) {
          console.log(ynabToolKit.changedNodes);
          console.log('###');
        }

        // Now we are ready to feed the change digest to the
        // automatically setup feedChanges file/function
        if (ynabToolKit.changedNodes.size > 0) {
          ynabToolKit.shared.feedChanges(ynabToolKit.changedNodes);
        }
      });

      // This finally says 'Watch for changes' and only needs to be called the one time
      observer.observe($('.ember-view.layout')[0], {
        subtree : true,
        childList : true,
        characterData : true,
        attributes: true,
        attributeFilter : [ 'class' ]
      });

      ynabToolKit.actOnChangeInit = true;
    };
    ynabToolKit.actOnChange(); // Run itself once

  } else {
    setTimeout(poll, 250);
  }
})();<|MERGE_RESOLUTION|>--- conflicted
+++ resolved
@@ -25,14 +25,7 @@
 
         mutations.forEach(function(mutation) {
           var newNodes = mutation.target;
-<<<<<<< HEAD
-          if (ynabToolKit.debugNodes) {
-            // console.log(newNodes);
-          }
-
-=======
           
->>>>>>> 296133a2
           var $nodes = $(newNodes); // jQuery set
           $nodes.each(function() {
             var nodeClass = $(this).attr('class');
