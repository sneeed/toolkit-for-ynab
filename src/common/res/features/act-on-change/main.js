--- conflicted
+++ resolved
@@ -32,60 +32,7 @@
             var $node = $(this);
   
             
-<<<<<<< HEAD
             ynabToolKit.digest.push($node);             
-=======
-              // Changes are detected in the category balances
-              if ($node.hasClass("budget-table-cell-available-div")) {
-                
-                if ( ynabToolKit.featureOptions.updateInspectorColours ) {  
-                    ynabToolKit.updateInspectorColours();
-                }
-                
-              } else
-              
-              // The user has returned back to the budget screen
-              if ($node.hasClass('budget-inspector')) {
-                
-                if ( ynabToolKit.featureOptions.checkCreditBalances ){
-                  ynabToolKit.checkCreditBalances();
-                }
-                if ( ynabToolKit.featureOptions.highlightNegativesNegative ){
-                  ynabToolKit.highlightNegativesNegative();
-                }
-                if ( ynabToolKit.featureOptions.insertPacingColumns ){
-                  ynabToolKit.insertPacingColumns();
-                }
-                if ( ynabToolKit.featureOptions.budgetProgressBars ){
-                  ynabToolKit.budgetProgressBars();
-                }
-                
-              }
-              
-              // We found a modal pop-up
-              if ($node.hasClass( "options-shown")) {
-                
-                if ( ynabToolKit.featureOptions.removeZeroCategories ) {        
-                  ynabToolKit.removeZeroCategories();
-                }
-  
-                if ( ynabToolKit.featureOptions.moveMoneyAutoComplete ) {       
-                  ynabToolKit.moveMoneyAutoComplete();
-                }
-                
-              }
-              
-              // User has selected a specific sub-category
-              if ($node.hasClass('is-sub-category') && $node.hasClass('is-checked')) {
-
-                if ( ynabToolKit.featureOptions.updateInspectorColours ) {  
-                  ynabToolKit.updateInspectorColours();
-                }
-
-              }
-              
-              
->>>>>>> 84adfc46
               
   
           }); // each node mutation event
@@ -125,6 +72,9 @@
         		if ( ynabToolKit.featureOptions.insertPacingColumns ){
         		  ynabToolKit.insertPacingColumns();
         		}
+            if ( ynabToolKit.featureOptions.budgetProgressBars ){
+              ynabToolKit.budgetProgressBars();
+            }
 
         		break;
         	}
