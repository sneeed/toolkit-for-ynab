(function poll() {
  if (typeof ynabToolKit !== "undefined" && ynabToolKit.pageReady === true) {

    // When this is true, the feature scripts will know they can use the mutationObserver
    ynabToolKit.actOnChangeInit = {};

    // Set 'ynabToolKit.debugNodes = true' to print changes the mutationObserver sees
    // during page interactions and updates to the developer tools console.
    ynabToolKit.debugNodes = false;

    ynabToolKit.actOnChange = function() {

      MutationObserver = window.MutationObserver || window.WebKitMutationObserver;

      var observer = new MutationObserver(function(mutations, observer) {

        if (ynabToolKit.debugNodes) {
          console.log('MODIFIED NODES');
        }

        // Reset the digest of changed nodes on each unique mutation event
        ynabToolKit.digest = new Array();

        mutations.forEach(function(mutation) {
          var newNodes = mutation.target;
          if (ynabToolKit.debugNodes) {
            console.log(newNodes);
          }

          var $nodes = $(newNodes); // jQuery set
          $nodes.each(function() {
            var $node = $(this);
  
            ynabToolKit.digest.push($node);

          }); // each node mutation event

        }); // each mutation event

        if (ynabToolKit.debugNodes) {
          console.log('###')
        }

        // Loop through the array and act if we find a relevant changed node in the digest
        for ( var i = 0; i < ynabToolKit.digest.length; i++ ) {

        	// Changes are detected in the category balances
        	if ($(ynabToolKit.digest[i]).hasClass("budget-table-cell-available-div")) {
<<<<<<< HEAD
        	  
        	  if ( ynabToolKit.options.updateInspectorColours ) {  
=======

        	  if ( ynabToolKit.featureOptions.updateInspectorColours ) {
>>>>>>> c1c5e025
        	      ynabToolKit.updateInspectorColours();
        	  }

        	  break;

        	}
        }

        for ( var i = 0; i < ynabToolKit.digest.length; i++ ) {

        	// The user has switched screens
        	if ($(ynabToolKit.digest[i]).hasClass('layout')) {
        		if ( ynabToolKit.featureOptions.resizeInspector ){
        		  ynabToolKit.resizeInspector();
        		}
        		break;
        	}

        }

        for ( var i = 0; i < ynabToolKit.digest.length; i++ ) {

        	// The user has returned back to the budget screen
        	if ($(ynabToolKit.digest[i]).hasClass('budget-inspector')) {
<<<<<<< HEAD
        	  
        		if ( ynabToolKit.options.checkCreditBalances ){
=======

        		if ( ynabToolKit.featureOptions.checkCreditBalances ){
>>>>>>> c1c5e025
        		  ynabToolKit.checkCreditBalances();
        		}
        		if ( ynabToolKit.options.highlightNegativesNegative ){
        		  ynabToolKit.highlightNegativesNegative();
        		}
        		if ( ynabToolKit.options.insertPacingColumns ){
        		  ynabToolKit.insertPacingColumns();
        		}
            if ( ynabToolKit.options.budgetProgressBars ){
              ynabToolKit.budgetProgressBars();
            }

            // Reset the digest of changed nodes on each unique mutation event
            ynabToolKit.digest = new Array();

            mutations.forEach(function(mutation) {
              var newNodes = mutation.target;
              if (ynabToolKit.debugNodes) {
                console.log(newNodes);
              }

<<<<<<< HEAD
        	// We found a modal pop-up
        	if ($(ynabToolKit.digest[i]).hasClass( "options-shown")) {
        	  
				if ( ynabToolKit.options.removeZeroCategories ) {        
				  ynabToolKit.removeZeroCategories();
				}
				if ( ynabToolKit.options.moveMoneyAutoComplete ) {       
				  ynabToolKit.moveMoneyAutoComplete();
				}
=======
              var $nodes = $(newNodes); // jQuery set
              $nodes.each(function() {
                var $node = $(this);
>>>>>>> c1c5e025

                ynabToolKit.digest.push($node);

              }); // each node mutation event

            }); // each mutation event

<<<<<<< HEAD
				if ( ynabToolKit.options.updateInspectorColours ) {  
				  ynabToolKit.updateInspectorColours();
				}
=======
            if (ynabToolKit.debugNodes) {
              console.log('###')
            }
>>>>>>> c1c5e025

            // Loop through the array and act if we find a relevant changed node in the digest
            for (var i = 0; i < ynabToolKit.digest.length; i++) {

              // Changes are detected in the category balances
              if ($(ynabToolKit.digest[i]).hasClass(
                  "budget-table-cell-available-div")) {

                if (ynabToolKit.featureOptions.updateInspectorColours) {
                  ynabToolKit.updateInspectorColours();
                }

                break;

              }
            }

            for (var i = 0; i < ynabToolKit.digest.length; i++) {

              // The user has returned back to the budget screen
              if ($(ynabToolKit.digest[i]).hasClass(
                  'budget-inspector')) {

                if (ynabToolKit.featureOptions.checkCreditBalances) {
                  ynabToolKit.checkCreditBalances();
                }
                if (ynabToolKit.featureOptions.highlightNegativesNegative) {
                  ynabToolKit.highlightNegativesNegative();
                }
                if (ynabToolKit.featureOptions.insertPacingColumns) {
                  ynabToolKit.insertPacingColumns();
                }
                if (ynabToolKit.featureOptions.budgetProgressBars) {
                  ynabToolKit.budgetProgressBars();
                }
                if ( ynabToolKit.featureOptions.goalIndicator ){
                  ynabToolKit.goalIndicator();
                }

                break;
              }

            }

            for (var i = 0; i < ynabToolKit.digest.length; i++) {

              // We found a modal pop-up
              if ($(ynabToolKit.digest[i]).hasClass(
                  "options-shown")) {

                if (ynabToolKit.featureOptions.removeZeroCategories) {
                  ynabToolKit.removeZeroCategories();
                }
                if (ynabToolKit.featureOptions.moveMoneyAutoComplete) {
                  ynabToolKit.moveMoneyAutoComplete();
                }

                break;

              }
            }

            for (var i = 0; i < ynabToolKit.digest.length; i++) {

              // User has selected a specific sub-category
              if ($(ynabToolKit.digest[i]).hasClass(
                  'is-sub-category')
                  && $(ynabToolKit.digest[i]).hasClass(
                      'is-checked')) {

                if (ynabToolKit.featureOptions.updateInspectorColours) {
                  ynabToolKit.updateInspectorColours();
                }

                break;

              }
            }

            for (var i = 0; i < ynabToolKit.digest.length; i++) {

              // We found Account transactions rows
              if ($(ynabToolKit.digest[i]).hasClass(
                  'ynab-grid-body')) {

                if (ynabToolKit.featureOptions.swapClearedFlagged) {
                  ynabToolKit.swapClearedFlagged();
                }

                break;

              }
            }

          });

      // This finally says 'Watch for changes' and only needs to be called the one time
      observer.observe($('.ember-view.layout')[0], {
        subtree : true,
        childList : true,
        characterData : true,
        attributeFilter : [ 'class' ]
      });

      ynabToolKit.actOnChangeInit = true;
    };
    ynabToolKit.actOnChange(); // Run itself once

  } else {
    setTimeout(poll, 250);
  }
})();<|MERGE_RESOLUTION|>--- conflicted
+++ resolved
@@ -31,7 +31,9 @@
           $nodes.each(function() {
             var $node = $(this);
   
+  
             ynabToolKit.digest.push($node);
+            
 
           }); // each node mutation event
 
@@ -44,137 +46,48 @@
         // Loop through the array and act if we find a relevant changed node in the digest
         for ( var i = 0; i < ynabToolKit.digest.length; i++ ) {
 
-        	// Changes are detected in the category balances
-        	if ($(ynabToolKit.digest[i]).hasClass("budget-table-cell-available-div")) {
-<<<<<<< HEAD
-        	  
-        	  if ( ynabToolKit.options.updateInspectorColours ) {  
-=======
+          // Changes are detected in the category balances
+          if ($(ynabToolKit.digest[i]).hasClass("budget-table-cell-available-div")) {
 
-        	  if ( ynabToolKit.featureOptions.updateInspectorColours ) {
->>>>>>> c1c5e025
-        	      ynabToolKit.updateInspectorColours();
-        	  }
+            if ( ynabToolKit.options.updateInspectorColours ) {
+                ynabToolKit.updateInspectorColours();
+            }
 
-        	  break;
+            break;
 
-        	}
+          }
         }
 
         for ( var i = 0; i < ynabToolKit.digest.length; i++ ) {
 
-        	// The user has switched screens
-        	if ($(ynabToolKit.digest[i]).hasClass('layout')) {
-        		if ( ynabToolKit.featureOptions.resizeInspector ){
-        		  ynabToolKit.resizeInspector();
-        		}
-        		break;
-        	}
+          // The user has switched screens
+          if ($(ynabToolKit.digest[i]).hasClass('layout')) {
+            if ( ynabToolKit.options.resizeInspector ){
+              ynabToolKit.resizeInspector();
+            }
+            break;
+          }
 
         }
 
         for ( var i = 0; i < ynabToolKit.digest.length; i++ ) {
 
-        	// The user has returned back to the budget screen
-        	if ($(ynabToolKit.digest[i]).hasClass('budget-inspector')) {
-<<<<<<< HEAD
-        	  
-        		if ( ynabToolKit.options.checkCreditBalances ){
-=======
+          // The user has returned back to the budget screen
+          if ($(ynabToolKit.digest[i]).hasClass('budget-inspector')) {
 
-        		if ( ynabToolKit.featureOptions.checkCreditBalances ){
->>>>>>> c1c5e025
-        		  ynabToolKit.checkCreditBalances();
-        		}
-        		if ( ynabToolKit.options.highlightNegativesNegative ){
-        		  ynabToolKit.highlightNegativesNegative();
-        		}
-        		if ( ynabToolKit.options.insertPacingColumns ){
-        		  ynabToolKit.insertPacingColumns();
-        		}
+            if ( ynabToolKit.options.checkCreditBalances ){
+              ynabToolKit.checkCreditBalances();
+            }
+            if ( ynabToolKit.options.highlightNegativesNegative ){
+              ynabToolKit.highlightNegativesNegative();
+            }
+            if ( ynabToolKit.options.insertPacingColumns ){
+              ynabToolKit.insertPacingColumns();
+            }
             if ( ynabToolKit.options.budgetProgressBars ){
               ynabToolKit.budgetProgressBars();
             }
-
-            // Reset the digest of changed nodes on each unique mutation event
-            ynabToolKit.digest = new Array();
-
-            mutations.forEach(function(mutation) {
-              var newNodes = mutation.target;
-              if (ynabToolKit.debugNodes) {
-                console.log(newNodes);
-              }
-
-<<<<<<< HEAD
-        	// We found a modal pop-up
-        	if ($(ynabToolKit.digest[i]).hasClass( "options-shown")) {
-        	  
-				if ( ynabToolKit.options.removeZeroCategories ) {        
-				  ynabToolKit.removeZeroCategories();
-				}
-				if ( ynabToolKit.options.moveMoneyAutoComplete ) {       
-				  ynabToolKit.moveMoneyAutoComplete();
-				}
-=======
-              var $nodes = $(newNodes); // jQuery set
-              $nodes.each(function() {
-                var $node = $(this);
->>>>>>> c1c5e025
-
-                ynabToolKit.digest.push($node);
-
-              }); // each node mutation event
-
-            }); // each mutation event
-
-<<<<<<< HEAD
-				if ( ynabToolKit.options.updateInspectorColours ) {  
-				  ynabToolKit.updateInspectorColours();
-				}
-=======
-            if (ynabToolKit.debugNodes) {
-              console.log('###')
-            }
->>>>>>> c1c5e025
-
-            // Loop through the array and act if we find a relevant changed node in the digest
-            for (var i = 0; i < ynabToolKit.digest.length; i++) {
-
-              // Changes are detected in the category balances
-              if ($(ynabToolKit.digest[i]).hasClass(
-                  "budget-table-cell-available-div")) {
-
-                if (ynabToolKit.featureOptions.updateInspectorColours) {
-                  ynabToolKit.updateInspectorColours();
-                }
-
-                break;
-
-              }
-            }
-
-            for (var i = 0; i < ynabToolKit.digest.length; i++) {
-
-              // The user has returned back to the budget screen
-              if ($(ynabToolKit.digest[i]).hasClass(
-                  'budget-inspector')) {
-
-                if (ynabToolKit.featureOptions.checkCreditBalances) {
-                  ynabToolKit.checkCreditBalances();
-                }
-                if (ynabToolKit.featureOptions.highlightNegativesNegative) {
-                  ynabToolKit.highlightNegativesNegative();
-                }
-                if (ynabToolKit.featureOptions.insertPacingColumns) {
-                  ynabToolKit.insertPacingColumns();
-                }
-                if (ynabToolKit.featureOptions.budgetProgressBars) {
-                  ynabToolKit.budgetProgressBars();
-                }
-                if ( ynabToolKit.featureOptions.goalIndicator ){
-                  ynabToolKit.goalIndicator();
-                }
-
+            
                 break;
               }
 
@@ -183,13 +96,12 @@
             for (var i = 0; i < ynabToolKit.digest.length; i++) {
 
               // We found a modal pop-up
-              if ($(ynabToolKit.digest[i]).hasClass(
-                  "options-shown")) {
+              if ($(ynabToolKit.digest[i]).hasClass("options-shown")) {
 
-                if (ynabToolKit.featureOptions.removeZeroCategories) {
+                if (ynabToolKit.options.removeZeroCategories) {
                   ynabToolKit.removeZeroCategories();
                 }
-                if (ynabToolKit.featureOptions.moveMoneyAutoComplete) {
+                if (ynabToolKit.options.moveMoneyAutoComplete) {
                   ynabToolKit.moveMoneyAutoComplete();
                 }
 
@@ -201,12 +113,9 @@
             for (var i = 0; i < ynabToolKit.digest.length; i++) {
 
               // User has selected a specific sub-category
-              if ($(ynabToolKit.digest[i]).hasClass(
-                  'is-sub-category')
-                  && $(ynabToolKit.digest[i]).hasClass(
-                      'is-checked')) {
+              if ($(ynabToolKit.digest[i]).hasClass('is-sub-category') && $(ynabToolKit.digest[i]).hasClass('is-checked')) {
 
-                if (ynabToolKit.featureOptions.updateInspectorColours) {
+                if (ynabToolKit.options.updateInspectorColours) {
                   ynabToolKit.updateInspectorColours();
                 }
 
@@ -218,10 +127,9 @@
             for (var i = 0; i < ynabToolKit.digest.length; i++) {
 
               // We found Account transactions rows
-              if ($(ynabToolKit.digest[i]).hasClass(
-                  'ynab-grid-body')) {
+              if ($(ynabToolKit.digest[i]).hasClass('ynab-grid-body')) {
 
-                if (ynabToolKit.featureOptions.swapClearedFlagged) {
+                if (ynabToolKit.options.swapClearedFlagged) {
                   ynabToolKit.swapClearedFlagged();
                 }
 
