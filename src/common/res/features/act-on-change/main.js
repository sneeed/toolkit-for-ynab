(function poll() {
  if (ynabToolKit.pageReady === true && typeof ynabToolKit.shared.feedChanges !== 'undefined') {

    // When this is true, the feature scripts will know they can use the mutationObserver
    ynabToolKit.actOnChangeInit = {};

    // Set 'ynabToolKit.debugNodes = true' to print changes the mutationObserver sees
    // during page interactions and updates to the developer tools console.
    ynabToolKit.debugNodes = false;

    ynabToolKit.actOnChange = function() {

      MutationObserver = window.MutationObserver || window.WebKitMutationObserver;

      var observer = new MutationObserver(function(mutations, observer) {

        if (ynabToolKit.debugNodes) {
          console.log('MODIFIED NODES');
        }

        // Reset the digest of changed nodes on each unique mutation event
        ynabToolKit.digest = new Array();

        mutations.forEach(function(mutation) {
          var newNodes = mutation.target;
          if (ynabToolKit.debugNodes) {
            console.log(newNodes);
          }

          var $nodes = $(newNodes); // jQuery set
          $nodes.each(function() {
            var $node = $(this);
  
  
            ynabToolKit.digest.push($node);
            

          }); // each node mutation event

        }); // each mutation event

        if (ynabToolKit.debugNodes) {
          console.log('###')
        }

        // Loop through the array and act if we find a relevant changed node in the digest
        for ( var i = 0; i < ynabToolKit.digest.length; i++ ) {

          // Changes are detected in the category balances
          if ($(ynabToolKit.digest[i]).hasClass("budget-table-cell-available-div")) {

            if ( ynabToolKit.options.checkCreditBalances ||  ynabToolKit.options.highlightNegativesNegative ) {
                ynabToolKit.updateInspectorColours();
            }

<<<<<<< HEAD
            ynabToolKit.l10nInspector(ynabToolKit.digest[i]);

        		break;
        	}
        	  
=======
            break;

          }
>>>>>>> c769de29
        }

        for ( var i = 0; i < ynabToolKit.digest.length; i++ ) {

          // The user has switched screens
          if ($(ynabToolKit.digest[i]).hasClass('layout')) {
            if ( ynabToolKit.options.resizeInspector ){
              ynabToolKit.resizeInspector();
            }
            break;
          }

        }

        for ( var i = 0; i < ynabToolKit.digest.length; i++ ) {

          // The user has returned back to the budget screen
          if ($(ynabToolKit.digest[i]).hasClass('budget-inspector')) {

            if ( ynabToolKit.options.checkCreditBalances ){
              ynabToolKit.checkCreditBalances();
            }
            if ( ynabToolKit.options.highlightNegativesNegative ){
              ynabToolKit.highlightNegativesNegative();
            }
            if ( ynabToolKit.options.budgetProgressBars ){
              ynabToolKit.budgetProgressBars();
            }
            if ( ynabToolKit.options.goalIndicator ){
              ynabToolKit.goalIndicator();
            }
            
                break;
              }

            }

            for (var i = 0; i < ynabToolKit.digest.length; i++) {

              // We found a modal pop-up
              if ($(ynabToolKit.digest[i]).hasClass("options-shown")) {

                if (ynabToolKit.options.removeZeroCategories) {
                  ynabToolKit.removeZeroCategories();
                }
                if (ynabToolKit.options.moveMoneyAutocomplete) {
                  ynabToolKit.moveMoneyAutocomplete();
                }

                break;

              }
            }

            for (var i = 0; i < ynabToolKit.digest.length; i++) {

              // User has selected a specific sub-category
              if ($(ynabToolKit.digest[i]).hasClass('is-sub-category') && $(ynabToolKit.digest[i]).hasClass('is-checked')) {

                if ( ynabToolKit.options.checkCreditBalances ||  ynabToolKit.options.highlightNegativesNegative ) {
                  ynabToolKit.updateInspectorColours();
                }

                break;

              }
            }

            for (var i = 0; i < ynabToolKit.digest.length; i++) {

              // We found Account transactions rows
              if ($(ynabToolKit.digest[i]).hasClass('ynab-grid-body')) {

                if (ynabToolKit.options.swapClearedFlagged) {
                  ynabToolKit.swapClearedFlagged();
                }

                break;

              }
            }
            
            // Now we are ready to feed the change digest to the
            // automatically setup feedChanges file/function
            ynabToolKit.shared.feedChanges(ynabToolKit.digest);

          });

      // This finally says 'Watch for changes' and only needs to be called the one time
      observer.observe($('.ember-view.layout')[0], {
        subtree : true,
        childList : true,
        characterData : true,
        attributeFilter : [ 'class' ]
      });

      ynabToolKit.actOnChangeInit = true;
    };
    ynabToolKit.actOnChange(); // Run itself once

  } else {
    setTimeout(poll, 250);
  }
})();<|MERGE_RESOLUTION|>--- conflicted
+++ resolved
@@ -53,17 +53,11 @@
                 ynabToolKit.updateInspectorColours();
             }
 
-<<<<<<< HEAD
             ynabToolKit.l10nInspector(ynabToolKit.digest[i]);
 
         		break;
         	}
         	  
-=======
-            break;
-
-          }
->>>>>>> c769de29
         }
 
         for ( var i = 0; i < ynabToolKit.digest.length; i++ ) {
