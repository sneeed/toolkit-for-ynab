/* jshint multistr: true */

(function poll() {
    if (typeof ynabToolKit !== "undefined" && ynabToolKit.actOnChangeInit === true) {

      ynabToolKit.reports = (function(){

        // Supporting functions,
        // or variables, etc
        $(window).resize(this.updateCanvasSize);

<<<<<<< HEAD
        return {
          netWorth: {
            labels: [],
            assets: [],
            liabilities: [],
            netWorths: []
          },

          updateCanvasSize: function() {
            // Set the canvas dimensions to the parent element dimensions.
            var width = $('div.scroll-wrap').closest('.ember-view').innerWidth() - 10;
            var height = $(window).height() - $('#reports-panel').height() - 20;

            // If we just set the width and height of the canvas, not max-height,
            // the chart resizes off the bottom of the screen because it calculates
            // based on an aspect ratio and the width. It will respect the max-height
            // CSS value though, so whatever, just set both.
            $('#reportCanvas')
              .attr('width', width)
              .attr('height', height)
              .css({'max-height' : height });

            if (ynabToolKit.reports.netWorthReportChart) {
              ynabToolKit.reports.netWorthReportChart.resize();
            }
          },
=======
        this.setUpReportsButton = function() {
          if ($('li.navlink-reports').length > 0) {
            // The button already exists. Bail.
            return;
          }

          $('.nav-main').append(
            $('<li>').append(
              $('<li>', { class: 'ember-view navlink-reports' }).append(
                $('<a>', { href: '#' }).append(
                  $('<span>', { class: 'ember-view flaticon stroke document-4'})
                ).append(
                  (ynabToolKit.l10nData && ynabToolKit.l10nData['sidebar.reports']) || 'Reports'
                )
              )
            )
          );

          $(".navlink-reports").on("click", ynabToolKit.reports.showReports);
        };

        this.debugTransactions = function() {
          ynab.YNABSharedLib.getBudgetViewModel_AllAccountTransactionsViewModel().then(function (transactionsViewModel) {
            var transactionDisplayItems = transactionsViewModel.get('visibleTransactionDisplayItems');

            var transactions = transactionDisplayItems.filter(function(transaction) {
              return transaction.get('displayItemType') == "transaction";
            });
>>>>>>> 0435d1ed

          setUpReportsButton: function() {
            if ($('li.navlink-reports').length > 0) {
              // The button already exists. Bail.
              return;
            }

            var reportsBtn =
            '<li> \
              <li class="ember-view navlink-reports"> \
                <a href="#"> \
                  <span class="ember-view flaticon stroke document-4"></span>' +
                  ((ynabToolKit.l10nData && ynabToolKit.l10nData["sidebar.reports"]) || 'Reports') + '\
                </a> \
              </li> \
            </li>';

            $(".nav-main").append(reportsBtn);

            $(".navlink-reports").on("click", ynabToolKit.reports.showReports);
          },

          debugTransactions: function() {
            ynab.YNABSharedLib.getBudgetViewModel_AllAccountTransactionsViewModel().then(function (transactionsViewModel) {
              var transactionDisplayItems = transactionsViewModel.get('visibleTransactionDisplayItems');

              var transactions = transactionDisplayItems.filter(function(transaction) {
                return transaction.get('displayItemType') == "transaction";
              });

              // Sort the transactions by date. They usually are already, but let's not depend on that:
              transactions.sort(function (a, b) {
                return a.get('date')._internalUTCMoment._d - b.get('date')._internalUTCMoment._d;
              });

              console.log(JSON.stringify(transactions.map(function(transaction) {
                return {
                  date: transaction.get('date')._internalUTCMoment._d,
                  formattedDate: ynab.YNABSharedLib.dateFormatter.formatDate(transaction.get('date')._internalUTCMoment._d, 'MMM YYYY'),
                  account: transaction.getAccountName(),
                  amount: transaction.getAmount()
                };
              })));
            });
          },

          calculateNetWorthReport: function() {

            return new Promise(function(resolve, reject) {

              ynab.YNABSharedLib.getBudgetViewModel_AllAccountTransactionsViewModel().then(function (transactionsViewModel) {
                var transactionDisplayItems = transactionsViewModel.get('visibleTransactionDisplayItems');

                var transactions = transactionDisplayItems.filter(function(transaction) {
                  return transaction.get('displayItemType') == 'transaction' &&
                         transaction.get('isTombstone') === false;
                });

                // Sort the transactions by date. They usually are already, but let's not depend on that:
                transactions.sort(function (a, b) {
                  return a.get('date')._internalUTCMoment._d - b.get('date')._internalUTCMoment._d;
                });

                // Clear out the arrays so we know we've got fresh data.
                ynabToolKit.reports.netWorth.labels.length = 0;
                ynabToolKit.reports.netWorth.assets.length = 0;
                ynabToolKit.reports.netWorth.liabilities.length = 0;
                ynabToolKit.reports.netWorth.netWorths.length = 0;

                var lastLabel = null,
                    balanceByAccount = {},
                    date = null,
                    formattedDate = null;

                // Bucket the transactions into month buckets, tallying as we go.
                transactions.forEach(function(transaction) {

                  // Used when we're debugging transactions -----------
                  // date = new Date(transaction.date);
                  // formattedDate = transaction.formattedDate;
                  // transaction.getAccountName = function() {
                  //   return this.account;
                  // };
                  // transaction.getAmount = function () {
                  //   return this.amount;
                  // };
                  // --------------------------------------------------

                  date = transaction.get('date')._internalUTCMoment._d;
                  formattedDate = ynab.YNABSharedLib.dateFormatter.formatDate(date, 'MMM YYYY');
                  var year = formattedDate.split(' ')[1];
                  var month = formattedDate.split(' ')[0];
                  month = (ynabToolKit.l10nData && ynabToolKit.l10nData["months." + month]) || month;
                  formattedDate = month + " " + year;

                  if (lastLabel === null) lastLabel = formattedDate;

                  // If it's time to push the next month's data into the arrays let's
                  // go for it.
                  if (formattedDate != lastLabel) {
                    ynabToolKit.reports.netWorth.labels.push(lastLabel);

                    var totalAssets = 0, totalLiabilities = 0;

                    for (var key in balanceByAccount) {
                      if (balanceByAccount.hasOwnProperty(key)) {

                        if (balanceByAccount[key] > 0) {
                          totalAssets += (balanceByAccount[key] || 0);
                        } else {
                          totalLiabilities += (-balanceByAccount[key] || 0);
                        }
                      }
                    }

                    ynabToolKit.reports.netWorth.assets.push(totalAssets);
                    ynabToolKit.reports.netWorth.liabilities.push(totalLiabilities);
                    ynabToolKit.reports.netWorth.netWorths.push(totalAssets - totalLiabilities);

                    lastLabel = formattedDate;
                  }

                  // If we need a holder in balanceByAccount let's get one.
                  if (!balanceByAccount.hasOwnProperty(transaction.getAccountName())) {
                    balanceByAccount[transaction.getAccountName()] = 0;
                  }

                  // Tally ho.
                  balanceByAccount[transaction.getAccountName()] += transaction.getAmount();
                });

                // Ensure we've pushed the last month in.
                if (formattedDate != ynabToolKit.reports.netWorth.labels[ynabToolKit.reports.netWorth.labels.length -1]) {
                  ynabToolKit.reports.netWorth.labels.push(formattedDate);

                  var totalAssets = 0, totalLiabilities = 0;

                  for (var key in balanceByAccount) {
                    if (balanceByAccount.hasOwnProperty(key)) {

                      if (balanceByAccount[key] > 0) {
                        totalAssets += (balanceByAccount[key] || 0);
                      } else {
                        totalLiabilities += (-balanceByAccount[key] || 0);
                      }
                    }
                  }

                  ynabToolKit.reports.netWorth.assets.push(totalAssets);
                  ynabToolKit.reports.netWorth.liabilities.push(totalLiabilities);
                  ynabToolKit.reports.netWorth.netWorths.push(totalAssets - totalLiabilities);
                }

                if (transactions.length > 0) {
                  // Fill in any gaps in the months in case they're missing data.
                  var currentIndex = 0;

                  var currentDate = transactions[0].get('date')._internalUTCMoment._d;
                  var maxDate = transactions[transactions.length - 1].get('date')._internalUTCMoment._d;

                  // For debugging ----------------------------------------------------
                  // var currentDate = new Date(transactions[0].date);
                  // var maxDate = new Date(transactions[transactions.length - 1].date);
                  // ------------------------------------------------------------------

                  // Ensure we're on the 1st to avoid edge cases like the 31st.
                  currentDate = new Date(currentDate.getFullYear(), currentDate.getMonth() + 1, 1);

                  var labels = ynabToolKit.reports.netWorth.labels;
                  var assets = ynabToolKit.reports.netWorth.assets;
                  var liabilities = ynabToolKit.reports.netWorth.liabilities;
                  var netWorths = ynabToolKit.reports.netWorth.netWorths;

                  while (currentDate < maxDate) {
                    formattedDate = ynab.YNABSharedLib.dateFormatter.formatDate(currentDate, 'MMM YYYY');
                    var year = formattedDate.split(' ')[1];
                    var month = formattedDate.split(' ')[0];
                    month = (ynabToolKit.l10nData && ynabToolKit.l10nData["months." + month]) || month;
                    formattedDate = month + " " + year;

                    if (labels.indexOf(formattedDate) < 0) {

                      labels.splice(currentIndex + 1, 0, formattedDate);
                      assets.splice(currentIndex + 1, 0, assets[currentIndex]);
                      liabilities.splice(currentIndex + 1, 0, liabilities[currentIndex]);
                      netWorths.splice(currentIndex + 1, 0, netWorths[currentIndex]);
                    }

                    currentIndex++;
                    currentDate.setMonth(currentDate.getMonth() + 1);
                  }
                }

                resolve();
              });
            });
          },

          updateReportWithDateFilter: function() {
            var labels = ynabToolKit.reports.netWorth.labels;
            var liabilities = ynabToolKit.reports.netWorth.liabilities;
            var assets = ynabToolKit.reports.netWorth.assets;
            var netWorths = ynabToolKit.reports.netWorth.netWorths;
            var chart = ynabToolKit.reports.netWorthReportChart;
            var values = [labels[0], labels[0]];

            if ($('#reports-filter').is(':visible')) {
              // Ok, the filter is in use, set the values to the filter values.
              values = document.getElementById('reports-date-filter').noUiSlider.get();
            }

            var startIndex = labels.indexOf(values[0]);
            var endIndex = labels.indexOf(values[1]);

            // Save the date filter values in case they go to another tab and come back.
            sessionStorage.setItem("reportsDateFilter", values);

            chart.data.labels = labels.slice(startIndex, endIndex + 1);
            chart.data.datasets[0].data = liabilities.slice(startIndex, endIndex + 1);
            chart.data.datasets[1].data = assets.slice(startIndex, endIndex + 1);
            chart.data.datasets[2].data = netWorths.slice(startIndex, endIndex + 1);

            chart.update();

            // Set the inspector values to the latest date in the date range.
            $('#reports-inspector-debts').text(ynabToolKit.shared.formatCurrency(liabilities[endIndex]));
            $('#reports-inspector-assets').text(ynabToolKit.shared.formatCurrency(assets[endIndex]));
            $('#reports-inspector-net-worth').text(ynabToolKit.shared.formatCurrency(netWorths[endIndex]));
          },

          showReports: function() {

            // Don't add another report if it already exists
            if ($('#reports-panel').length) {
              return;
            }

            // Update the nav
            $('.navlink-budget, .navlink-accounts').removeClass('active');
            $('.nav-account-row').removeClass('is-selected');
            $('.navlink-reports').addClass('active');

            $('.navlink-budget, .navlink-accounts, .nav-account-row').on("click", function() {
              // They're trying to navigate away.
              // Restore the highlight on whatever they're trying to click on.
              // For example, if they were on the Budget tab, then clicked on Reports, clicking on
              // Budget again wouldn't do anything as YNAB thinks they're already there. This switches
              // the correct classes back on and triggers our .observe below.
              if ($(this).hasClass('navlink-budget') || $(this).hasClass('navlink-accounts')) {
                $(this).addClass('active');
              } else if ($(this).hasClass('nav-account-row')) {
                $(this).addClass('is-selected');
              }
            });

            // Clear out the content and put ours in there instead.
            $('div.scroll-wrap').closest('.ember-view').prepend(
              '<div id="reports-panel"> \
                <div id="reports-header"> \
                  <h2><span class="ember-view flaticon stroke document-4"></span>' +
                  ((ynabToolKit.l10nData && ynabToolKit.l10nData["toolkit.netWorthReport"]) || 'Net Worth Report') + '</h2> \
                </div> \
                <div id="reports-filter"> \
                  <h3>' +
                  ((ynabToolKit.l10nData && ynabToolKit.l10nData["toolkit.filters"]) || 'Filters') + '</h3> \
                  <span class="reports-filter-name">' +
                  ((ynabToolKit.l10nData && ynabToolKit.l10nData["toolkit.timeframe"]) || 'Timeframe') + '</span> \
                  <div id="reports-date-filter"></div> \
                </div> \
                <div id="reports-inspector"> \
                  <div class="reports-inspector-detail"> \
                    <div class="reports-legend-square debts"></div> \
                    <span class="reports-inspector-heading">' +
                    ((ynabToolKit.l10nData && ynabToolKit.l10nData["toolkit.debts"]) || 'Debts') + '</span> \
                    <span id="reports-inspector-debts" class="reports-inspector-value"></span> \
                  </div> \
                  <div class="reports-inspector-divider"></div> \
                  <div class="reports-inspector-detail"> \
                    <div class="reports-legend-square assets"></div> \
                    <span class="reports-inspector-heading">' +
                    ((ynabToolKit.l10nData && ynabToolKit.l10nData["toolkit.assets"]) || 'Assets') + '</span> \
                    <span id="reports-inspector-assets" class="reports-inspector-value"></span> \
                  </div> \
                  <div class="reports-inspector-divider"></div> \
                  <div class="reports-inspector-detail"> \
                    <div class="reports-legend-line net-worth"></div> \
                    <span class="reports-inspector-heading">' +
                    ((ynabToolKit.l10nData && ynabToolKit.l10nData["toolkit.netWorth"]) || 'Net Worth') + '</span> \
                    <span id="reports-inspector-net-worth" class="reports-inspector-value"></span> \
                  </div> \
                </div> \
              </div> \
              <canvas id="reportCanvas" width="100" height="100"></canvas>'
            );

            // The budget header is absolute positioned
            $('.budget-header, .scroll-wrap').hide();

            ynabToolKit.reports.calculateNetWorthReport().then(function() {

              var dateFilter = document.getElementById("reports-date-filter");
              var labels = ynabToolKit.reports.netWorth.labels;

              var start = [labels[0], labels[labels.length - 1]];

              if (start[0] == [start[1]]) {
                // We only have one month. We can't show the filter.
                $('#reports-filter').hide();
              } else {
                // Restore the date filter values in case they've gone to another tab and come back.
                var savedStart = sessionStorage.getItem("reportsDateFilter");

                if (savedStart) {
                  start = savedStart.split(',');
                }

                // Set up the date filter.
                noUiSlider.create(dateFilter, {
                  connect: true,
                	start: start,
                	range: {
                		'min': 0,
                		'max': labels.length - 1
                	},
                  step: 1,
                  tooltips: true,
                  format: {
                    to: function(index) {
                      return ynabToolKit.reports.netWorth.labels[index];
                    },
                    from: function(value) {
                      return ynabToolKit.reports.netWorth.labels.indexOf(value);
                    }
                  }
                });

                dateFilter.noUiSlider.on('slide', ynabToolKit.reports.updateReportWithDateFilter);
              }

              // Is the report fully positive? If so we should start the chart at 0.
              // If not, let the chart do its thing so that people can see their negative
              // net worths. liabilities and Assets are always positive, so this only
              // matters with the net worth data points.
              var startAtZero = true;
              ynabToolKit.reports.netWorth.netWorths.forEach(function(netWorth) {
                if (netWorth < 0) {
                  startAtZero = false;
                }
              });

              // If there's only one month's worth of data, then the net worth
              // figure won't be visible, as there's only a dot. Let's set the
              // dot colour in that case.
              var netWorthDotColor = "rgba(255,255,255,0)";

              if (labels.length == 1) {
                netWorthDotColor = "rgba(102,147,176,1)";
              }

              var chartData = {
                labels: labels,
                datasets: [
                {
                  label: (ynabToolKit.l10nData && ynabToolKit.l10nData["toolkit.debts"]) || 'Debts',
                  backgroundColor: "rgba(234,106,81,1)",
                  data: ynabToolKit.reports.netWorth.liabilities
                }, {
                  label: (ynabToolKit.l10nData && ynabToolKit.l10nData["toolkit.assets"]) || 'Assets',
                  backgroundColor: "rgba(142,208,223,1)",
                  data: ynabToolKit.reports.netWorth.assets
                }, {
                  type: 'line',
                  label: (ynabToolKit.l10nData && ynabToolKit.l10nData["toolkit.netWorth"]) || 'Net Worth',
                  fill: true,
                  tension: 0,
                  borderColor: "rgba(102,147,176,1)",
                  backgroundColor: "rgba(244,248,226,0.3)",
                  pointBorderColor: netWorthDotColor,
                  pointBackgroundColor: netWorthDotColor,
                  pointBorderWidth: 5,
                  pointHoverRadius: 5,
                  pointHoverBackgroundColor: netWorthDotColor,
                  pointHoverBorderColor: netWorthDotColor,
                  pointHoverBorderWidth: 5,
                  data: ynabToolKit.reports.netWorth.netWorths
                }]
              };

              ynabToolKit.reports.updateCanvasSize();

              var ctx = document.getElementById("reportCanvas").getContext("2d");

              ynabToolKit.reports.netWorthReportChart = new Chart(ctx, {
                type: 'bar',
                data: chartData,
                options: {
                  responsive: false,
                  responsiveAnimationDuration: 2500,
                  maintainAspectRatio: false,
                  legend: {
                    display: false
                  },
                  hover: {
                    onHover: function(points) {
                      // This is an array with 3 values in it if they're moused over an
                      // actual value. The point along the X axis is always the same
                      // for all 3 values for us, so just grab the first one then populate
                      // the inspector.
                      if (points.length > 0) {
                        var index = points[0]._index;

                        // Need to calculate the adjusted index for the date filter if it's applied.
                        if ($('#reports-filter').is(':visible')) {
                          var values = document.getElementById('reports-date-filter').noUiSlider.get();
                          index += ynabToolKit.reports.netWorth.labels.indexOf(values[0]);
                        }

                        var liabilities = ynabToolKit.reports.netWorth.liabilities[index];
                        var assets = ynabToolKit.reports.netWorth.assets[index];
                        var netWorth = ynabToolKit.reports.netWorth.netWorths[index];

                        $('#reports-inspector-debts').text(ynabToolKit.shared.formatCurrency(liabilities));
                        $('#reports-inspector-assets').text(ynabToolKit.shared.formatCurrency(assets));
                        $('#reports-inspector-net-worth').text(ynabToolKit.shared.formatCurrency(netWorth));
                      }
                    }
                  },
                  tooltips: {
                    enabled: false
                  },
                  scales: {
                    xAxes: [{
                      gridLines: {
                        display: false
                      },
                      labels: {
                        show: true,
                        fontFamily: "'Lato',Arial,'Helvetica Neue',Helvetica,sans-serif"
                      },
                    }],
                    yAxes: [{
                      ticks: {
                        beginAtZero: startAtZero,
                        // This formats the currency on the Y axis (to the left of the chart)
                        callback: function(value) { return ynabToolKit.shared.formatCurrency(value); }
                      }
                    }]
                  }
                }
              });

              ynabToolKit.reports.updateReportWithDateFilter();
            });
          },

          invoke: function() {
            ynabToolKit.reports.setUpReportsButton();
          },

          observe: function(changedNodes) {
            // Did they switch budgets?
            if (changedNodes.has('pure-g layout user-logged-in')) {
              if ($('.nav-main').length) {
                ynabToolKit.reports.invoke();
              }
            }

            // Did they switch away from our tab?
            if (changedNodes.has('navlink-budget active') ||
                changedNodes.has('navlink-accounts active') ||
                changedNodes.has('nav-account-row is-selected')) {

              // The user has left the reports page.
              // We're no longer the active page.
              $('.navlink-reports').removeClass('active');

              // Get rid of our UI
              ynabToolKit.reports.netWorthReportChart.destroy();
              ynabToolKit.reports.netWorthReportChart = null;

              $('#reports-panel, #reports-inspector, #reportCanvas').remove();

              // And restore the YNAB stuff we hid earlier
              $('.budget-header, .scroll-wrap').show();
            }
          }
        };
      })(); // Keep feature functions contained within this object

      ynabToolKit.reports.invoke();
  } else {
    setTimeout(poll, 250);
  }
})();<|MERGE_RESOLUTION|>--- conflicted
+++ resolved
@@ -9,7 +9,6 @@
         // or variables, etc
         $(window).resize(this.updateCanvasSize);
 
-<<<<<<< HEAD
         return {
           netWorth: {
             labels: [],
@@ -36,36 +35,6 @@
               ynabToolKit.reports.netWorthReportChart.resize();
             }
           },
-=======
-        this.setUpReportsButton = function() {
-          if ($('li.navlink-reports').length > 0) {
-            // The button already exists. Bail.
-            return;
-          }
-
-          $('.nav-main').append(
-            $('<li>').append(
-              $('<li>', { class: 'ember-view navlink-reports' }).append(
-                $('<a>', { href: '#' }).append(
-                  $('<span>', { class: 'ember-view flaticon stroke document-4'})
-                ).append(
-                  (ynabToolKit.l10nData && ynabToolKit.l10nData['sidebar.reports']) || 'Reports'
-                )
-              )
-            )
-          );
-
-          $(".navlink-reports").on("click", ynabToolKit.reports.showReports);
-        };
-
-        this.debugTransactions = function() {
-          ynab.YNABSharedLib.getBudgetViewModel_AllAccountTransactionsViewModel().then(function (transactionsViewModel) {
-            var transactionDisplayItems = transactionsViewModel.get('visibleTransactionDisplayItems');
-
-            var transactions = transactionDisplayItems.filter(function(transaction) {
-              return transaction.get('displayItemType') == "transaction";
-            });
->>>>>>> 0435d1ed
 
           setUpReportsButton: function() {
             if ($('li.navlink-reports').length > 0) {
@@ -73,17 +42,17 @@
               return;
             }
 
-            var reportsBtn =
-            '<li> \
-              <li class="ember-view navlink-reports"> \
-                <a href="#"> \
-                  <span class="ember-view flaticon stroke document-4"></span>' +
-                  ((ynabToolKit.l10nData && ynabToolKit.l10nData["sidebar.reports"]) || 'Reports') + '\
-                </a> \
-              </li> \
-            </li>';
-
-            $(".nav-main").append(reportsBtn);
+            $('.nav-main').append(
+              $('<li>').append(
+                $('<li>', { class: 'ember-view navlink-reports' }).append(
+                  $('<a>', { href: '#' }).append(
+                    $('<span>', { class: 'ember-view flaticon stroke document-4'})
+                  ).append(
+                    (ynabToolKit.l10nData && ynabToolKit.l10nData['sidebar.reports']) || 'Reports'
+                  )
+                )
+              )
+            );
 
             $(".navlink-reports").on("click", ynabToolKit.reports.showReports);
           },
@@ -296,6 +265,7 @@
             $('#reports-inspector-net-worth').text(ynabToolKit.shared.formatCurrency(netWorths[endIndex]));
           },
 
+          // Remove the content and put our report there instead.
           showReports: function() {
 
             // Don't add another report if it already exists
