(function poll() {
<<<<<<< HEAD
  if (typeof ynabToolKit !== 'undefined') {

    ynabToolKit.featureOptions.checkCreditBalances = true;
    ynabToolKit.checkCreditBalances = function() {

      var budgetView = ynab.YNABSharedLib
        .getBudgetViewModel_AllBudgetMonthsViewModel()._result;

      var categoryEntityId = budgetView.categoriesViewModel
        .debtPaymentMasterCategory.entityId;

      var debtAccounts = budgetView.categoriesViewModel.subCategoriesCollection
        .findItemsByMasterCategoryId(categoryEntityId);

      debtAccounts.forEach(function(a) {
        var accountName = a.name;
        var account = budgetView.sidebarViewModel
          .accountCalculationsCollection.findItemByAccountId(a.accountId);

        var clearedBalance = account.clearedBalance;
=======
   if ( typeof ynabToolKit !== "undefined" && ynabToolKit.actOnChangeInit === true ) {

    ynabToolKit.checkCreditBalances = new function ()  {

      this.invoke = function() {
        var debtPaymentCategories = $('.is-debt-payment-category.is-sub-category');
        var accountName = {};
        var accountBalance = {};
        var accountMatch = {};

        $(debtPaymentCategories).each(function() {
          accountName = $(this).find('.budget-table-cell-name div.button-truncate').prop('title')

          var categoryBalance = $(this).find('.budget-table-cell-available-div .user-data.currency').html();
          categoryBalance = Number(categoryBalance.replace(/[^\d.-]/g, ''));

          $('.nav-account-row').each(function() {

            if ( $(this).find('.nav-account-name').prop('title') == accountName) {
              accountMatch = true;
              accountBalance = $(this).find('.user-data.currency').html();
              accountBalance = Number(accountBalance.replace(/[^\d.-]/g, ''));
            }

          });

          if (accountMatch) {
            if (accountBalance + categoryBalance !== 0) { // warn if funds do not balance to 0
             var $thisCategoryBalance = $(this).find('.budget-table-cell-available-div .user-data.currency');
             if ($thisCategoryBalance.hasClass('positive')) {
               $thisCategoryBalance.removeClass('positive').addClass('cautious');
             }
            }
            accountMatch = false; // reset
          }
        });
      },

      this.observe = function(changedNodes) {

        if (changedNodes.has('budget-inspector')) {
          // The user has changed their budget row selection
          ynabToolKit.checkCreditBalances.invoke();
        }
      };



    };
    ynabToolKit.checkCreditBalances.invoke(); // Run itself once

  } else {
   setTimeout(poll, 250);
  }
})();
>>>>>>> 243732fc

        var currentMonth = moment($('.budget-header-calendar-date-button')
          .text().trim(), "MMM YYYY").format("YYYY-MM");
        var monthlyBudget = budgetView.monthlySubCategoryBudgetCalculationsCollection
          .findItemByEntityId('mcbc/'+currentMonth+'/' + a.entityId);

        var available = monthlyBudget.balance;

        var difference = ((available + clearedBalance) * -1);
        updateInspectorButton(a.name, difference);

        if (available != (clearedBalance * -1)) {
          updateRow(a.name);
          updateInspectorStyle(a.name);
        }
      });

      function updateRow(name) {
        var rows = $('.is-sub-category.is-debt-payment-category');
        rows.each(function(i) {
          var accountName = $(this)
            .find('.budget-table-cell-name div.button-truncate').prop('title');
          if (name === accountName) {
            var categoryBalance = $(this)
              .find('.budget-table-cell-available-div .user-data.currency');
            categoryBalance.removeClass('positive negative')
              .addClass('cautious');
          }
        });
      }

      function updateInspectorStyle(name) {
        var inspectorName = $('.inspector-category-name.user-data').text().trim();
        if (name === inspectorName) {
          var inspectorBalance = $('.inspector-overview-available .user-data .user-data.currency');
          inspectorBalance.removeClass('positive negative')
            .addClass('cautious');
        }
      }

      function updateInspectorButton(name, difference) {
        var inspectorName = $('.inspector-category-name.user-data').text().trim();

        if (name && name === inspectorName) {

          if ($('.rectify-difference').length)
            return

          var fh_difference = ynabEnhancedFormatCurrency(difference,true);
          var f_difference = ynabEnhancedFormatCurrency(difference,false);
          var button = ' \
          <button class="budget-inspector-button rectify-difference" \
            onClick="ynabToolKit.updateCreditBalances(name)"> \
            Rectify Balance Difference: \
              <strong class="user-data" title="' + f_difference + '"> \
                <span class="user-data currency zero"> \
                ' + fh_difference + ' \
              </span> \
            </strong> \
          </button>';

          $('.inspector-quick-budget .ember-view').append(button);
        }
      }

      function ynabEnhancedFormatCurrency(e, html) {
        var n, r, a;
        e = ynab.formatCurrency(e);
        n = ynab.YNABSharedLib.currencyFormatter.getCurrency();
        a = Ember.Handlebars.Utils.escapeExpression(n.currency_symbol);
        if (html) {
            a = "<bdi>" + a + "</bdi>";
        }
        n.symbol_first ? (r = "-" === e.charAt(0), e = r ? "-" + a + e.slice(1) : a + e) : e += a;
        return new Ember.Handlebars.SafeString(e);
      }
    };
  } else {
    setTimeout(poll, 250);
  }
})();

ynabToolKit.updateCreditBalances = function(name) {
  var rows = $('.is-sub-category.is-debt-payment-category');
  rows.each(function(i) {
    var accountName = $(this)
      .find('.budget-table-cell-name div.button-truncate').prop('title');
    if (name === accountName) {
      var categoryBalance = $(this)
        .find('.budget-table-cell-available-div .user-data.currency');
      categoryBalance.removeClass('positive negative')
        .addClass('cautious');
    }
  });
};<|MERGE_RESOLUTION|>--- conflicted
+++ resolved
@@ -1,62 +1,101 @@
+
 (function poll() {
-<<<<<<< HEAD
-  if (typeof ynabToolKit !== 'undefined') {
+  if (typeof ynabToolKit !== 'undefined' && ynabToolKit.actOnChangeInit === true) {
 
-    ynabToolKit.featureOptions.checkCreditBalances = true;
-    ynabToolKit.checkCreditBalances = function() {
-
-      var budgetView = ynab.YNABSharedLib
-        .getBudgetViewModel_AllBudgetMonthsViewModel()._result;
-
-      var categoryEntityId = budgetView.categoriesViewModel
-        .debtPaymentMasterCategory.entityId;
-
-      var debtAccounts = budgetView.categoriesViewModel.subCategoriesCollection
-        .findItemsByMasterCategoryId(categoryEntityId);
-
-      debtAccounts.forEach(function(a) {
-        var accountName = a.name;
-        var account = budgetView.sidebarViewModel
-          .accountCalculationsCollection.findItemByAccountId(a.accountId);
-
-        var clearedBalance = account.clearedBalance;
-=======
-   if ( typeof ynabToolKit !== "undefined" && ynabToolKit.actOnChangeInit === true ) {
-
-    ynabToolKit.checkCreditBalances = new function ()  {
+    ynabToolKit.checkCreditBalances = new function() {
 
       this.invoke = function() {
-        var debtPaymentCategories = $('.is-debt-payment-category.is-sub-category');
-        var accountName = {};
-        var accountBalance = {};
-        var accountMatch = {};
+        var budgetView = ynab.YNABSharedLib
+          .getBudgetViewModel_AllBudgetMonthsViewModel()._result;
 
-        $(debtPaymentCategories).each(function() {
-          accountName = $(this).find('.budget-table-cell-name div.button-truncate').prop('title')
+        var categoryEntityId = budgetView.categoriesViewModel
+          .debtPaymentMasterCategory.entityId;
 
-          var categoryBalance = $(this).find('.budget-table-cell-available-div .user-data.currency').html();
-          categoryBalance = Number(categoryBalance.replace(/[^\d.-]/g, ''));
+        var debtAccounts = budgetView.categoriesViewModel.subCategoriesCollection
+          .findItemsByMasterCategoryId(categoryEntityId);
 
-          $('.nav-account-row').each(function() {
+        debtAccounts.forEach(function(a) {
+          var accountName = a.name;
+          var account = budgetView.sidebarViewModel
+            .accountCalculationsCollection.findItemByAccountId(a.accountId);
 
-            if ( $(this).find('.nav-account-name').prop('title') == accountName) {
-              accountMatch = true;
-              accountBalance = $(this).find('.user-data.currency').html();
-              accountBalance = Number(accountBalance.replace(/[^\d.-]/g, ''));
-            }
+          var clearedBalance = account.clearedBalance;
 
-          });
+          var currentMonth = moment($('.budget-header-calendar-date-button')
+            .text().trim(), 'MMM YYYY').format('YYYY-MM');
+          var monthlyBudget = budgetView.monthlySubCategoryBudgetCalculationsCollection
+            .findItemByEntityId('mcbc/' + currentMonth + '/' + a.entityId);
 
-          if (accountMatch) {
-            if (accountBalance + categoryBalance !== 0) { // warn if funds do not balance to 0
-             var $thisCategoryBalance = $(this).find('.budget-table-cell-available-div .user-data.currency');
-             if ($thisCategoryBalance.hasClass('positive')) {
-               $thisCategoryBalance.removeClass('positive').addClass('cautious');
-             }
-            }
-            accountMatch = false; // reset
+          var available = monthlyBudget.balance;
+
+          var difference = ((available + clearedBalance) * -1);
+          updateInspectorButton(a.name, difference);
+
+          if (available != (clearedBalance * -1)) {
+            updateRow(a.name);
+            updateInspectorStyle(a.name);
           }
         });
+
+        function updateRow(name) {
+          var rows = $('.is-sub-category.is-debt-payment-category');
+          rows.each(function(i) {
+            var accountName = $(this)
+              .find('.budget-table-cell-name div.button-truncate').prop('title');
+            if (name === accountName) {
+              var categoryBalance = $(this)
+                .find('.budget-table-cell-available-div .user-data.currency');
+              categoryBalance.removeClass('positive negative')
+                .addClass('cautious');
+            }
+          });
+        }
+
+        function updateInspectorStyle(name) {
+          var inspectorName = $('.inspector-category-name.user-data').text().trim();
+          if (name === inspectorName) {
+            var inspectorBalance = $('.inspector-overview-available .user-data .user-data.currency');
+            inspectorBalance.removeClass('positive negative')
+              .addClass('cautious');
+          }
+        }
+
+        function updateInspectorButton(name, difference) {
+          var inspectorName = $('.inspector-category-name.user-data').text().trim();
+
+          if (name && name === inspectorName) {
+
+            if ($('.rectify-difference').length)
+              return
+
+            var fhDifference = ynabEnhancedFormatCurrency(difference,true);
+            var fDifference = ynabEnhancedFormatCurrency(difference,false);
+            var button = ' \
+            <button class="budget-inspector-button rectify-difference" \
+              onClick="ynabToolKit.updateCreditBalances(name)"> \
+              Rectify Balance Difference: \
+                <strong class="user-data" title="' + fDifference + '"> \
+                  <span class="user-data currency zero"> \
+                  ' + fhDifference + ' \
+                </span> \
+              </strong> \
+            </button>';
+
+            $('.inspector-quick-budget .ember-view').append(button);
+          }
+        }
+
+        function ynabEnhancedFormatCurrency(e, html) {
+          var n, r, a;
+          e = ynab.formatCurrency(e);
+          n = ynab.YNABSharedLib.currencyFormatter.getCurrency();
+          a = Ember.Handlebars.Utils.escapeExpression(n.currency_symbol);
+          if (html) {
+              a = "<bdi>" + a + "</bdi>";
+          }
+          n.symbol_first ? (r = "-" === e.charAt(0), e = r ? "-" + a + e.slice(1) : a + e) : e += a;
+          return new Ember.Handlebars.SafeString(e);
+        }
       },
 
       this.observe = function(changedNodes) {
@@ -66,94 +105,10 @@
           ynabToolKit.checkCreditBalances.invoke();
         }
       };
+    };
 
-
-
-    };
     ynabToolKit.checkCreditBalances.invoke(); // Run itself once
 
-  } else {
-   setTimeout(poll, 250);
-  }
-})();
->>>>>>> 243732fc
-
-        var currentMonth = moment($('.budget-header-calendar-date-button')
-          .text().trim(), "MMM YYYY").format("YYYY-MM");
-        var monthlyBudget = budgetView.monthlySubCategoryBudgetCalculationsCollection
-          .findItemByEntityId('mcbc/'+currentMonth+'/' + a.entityId);
-
-        var available = monthlyBudget.balance;
-
-        var difference = ((available + clearedBalance) * -1);
-        updateInspectorButton(a.name, difference);
-
-        if (available != (clearedBalance * -1)) {
-          updateRow(a.name);
-          updateInspectorStyle(a.name);
-        }
-      });
-
-      function updateRow(name) {
-        var rows = $('.is-sub-category.is-debt-payment-category');
-        rows.each(function(i) {
-          var accountName = $(this)
-            .find('.budget-table-cell-name div.button-truncate').prop('title');
-          if (name === accountName) {
-            var categoryBalance = $(this)
-              .find('.budget-table-cell-available-div .user-data.currency');
-            categoryBalance.removeClass('positive negative')
-              .addClass('cautious');
-          }
-        });
-      }
-
-      function updateInspectorStyle(name) {
-        var inspectorName = $('.inspector-category-name.user-data').text().trim();
-        if (name === inspectorName) {
-          var inspectorBalance = $('.inspector-overview-available .user-data .user-data.currency');
-          inspectorBalance.removeClass('positive negative')
-            .addClass('cautious');
-        }
-      }
-
-      function updateInspectorButton(name, difference) {
-        var inspectorName = $('.inspector-category-name.user-data').text().trim();
-
-        if (name && name === inspectorName) {
-
-          if ($('.rectify-difference').length)
-            return
-
-          var fh_difference = ynabEnhancedFormatCurrency(difference,true);
-          var f_difference = ynabEnhancedFormatCurrency(difference,false);
-          var button = ' \
-          <button class="budget-inspector-button rectify-difference" \
-            onClick="ynabToolKit.updateCreditBalances(name)"> \
-            Rectify Balance Difference: \
-              <strong class="user-data" title="' + f_difference + '"> \
-                <span class="user-data currency zero"> \
-                ' + fh_difference + ' \
-              </span> \
-            </strong> \
-          </button>';
-
-          $('.inspector-quick-budget .ember-view').append(button);
-        }
-      }
-
-      function ynabEnhancedFormatCurrency(e, html) {
-        var n, r, a;
-        e = ynab.formatCurrency(e);
-        n = ynab.YNABSharedLib.currencyFormatter.getCurrency();
-        a = Ember.Handlebars.Utils.escapeExpression(n.currency_symbol);
-        if (html) {
-            a = "<bdi>" + a + "</bdi>";
-        }
-        n.symbol_first ? (r = "-" === e.charAt(0), e = r ? "-" + a + e.slice(1) : a + e) : e += a;
-        return new Ember.Handlebars.SafeString(e);
-      }
-    };
   } else {
     setTimeout(poll, 250);
   }
