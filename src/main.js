function injectCSS(path) {
  var link = document.createElement('link');
  link.setAttribute('rel', 'stylesheet');
  link.setAttribute('type', 'text/css');
  link.setAttribute('href', chrome.extension.getURL(path));

  document.getElementsByTagName('head')[0].appendChild(link);
}

function injectScript(path) {
  var script = document.createElement('script');
  script.setAttribute('type', 'text/javascript');
  script.setAttribute('src', chrome.extension.getURL(path));

  document.getElementsByTagName('body')[0].appendChild(script);
}

chrome.storage.sync.get({
  collapseSideMenu: true,
  colourBlindMode: false,
  hideAOM: false,
  enableRetroCalculator: true,
  budgetRowsHeight: 0
}, function(options) {

  if (options.collapseSideMenu) {
    var script = document.createElement('script');
    script.setAttribute('type', 'text/javascript');
    script.setAttribute('src', chrome.extension.getURL('features/collapse-side-menu/main.js'));

    document.getElementsByTagName('body')[0].appendChild(script);
  }

  if (options.colourBlindMode) {
    injectCSS('features/colour-blind-mode/main.css');
  }

  if (options.hideAOM) {
    injectCSS('features/hide-age-of-money/main.css');
  }

  if (options.enableRetroCalculator) {
    injectScript('features/ynab-4-calculator/main.js');
  }

<<<<<<< HEAD
=======
  if (options.budgetRowsHeight == 1) {
    injectCSS('features/budget-rows-height/compact.css');
  }
  else if (options.budgetRowsHeight == 2) {
    injectCSS('features/budget-rows-height/slim.css');
  }
>>>>>>> ad2b799d
});<|MERGE_RESOLUTION|>--- conflicted
+++ resolved
@@ -16,7 +16,7 @@
 }
 
 chrome.storage.sync.get({
-  collapseSideMenu: true,
+  collapseSideMenu: false,
   colourBlindMode: false,
   hideAOM: false,
   enableRetroCalculator: true,
@@ -43,13 +43,11 @@
     injectScript('features/ynab-4-calculator/main.js');
   }
 
-<<<<<<< HEAD
-=======
   if (options.budgetRowsHeight == 1) {
     injectCSS('features/budget-rows-height/compact.css');
   }
   else if (options.budgetRowsHeight == 2) {
     injectCSS('features/budget-rows-height/slim.css');
   }
->>>>>>> ad2b799d
+
 });