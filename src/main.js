function injectCSS(path) {
  var link = document.createElement('link');
  link.setAttribute('rel', 'stylesheet');
  link.setAttribute('type', 'text/css');
  link.setAttribute('href', chrome.extension.getURL(path));

  document.getElementsByTagName('head')[0].appendChild(link);
}

function injectScript(path) {
  var script = document.createElement('script');
  script.setAttribute('type', 'text/javascript');
  script.setAttribute('src', chrome.extension.getURL(path));

  document.getElementsByTagName('body')[0].appendChild(script);
}

chrome.storage.sync.get({
  colourBlindMode: false,
  hideAOM: false,
  checkCreditBalances: false,
  highlightNegativesNegative: false,
  enableRetroCalculator: true,
  removeZeroCategories: true,
  budgetRowsHeight: 0,
  categoryPopupWidth: 0
}, function(options) {

  if (options.colourBlindMode) {
    injectCSS('features/colour-blind-mode/main.css');
  }

  if (options.hideAOM) {
    injectCSS('features/hide-age-of-money/main.css');
  }

  if (options.highlightNegativesNegative) {
    injectScript('features/highlight-negatives-negative/main.js');
  }

  if (options.checkCreditBalances) {
    injectScript('features/check-credit-balances/main.js');
  }

  if (options.enableRetroCalculator) {
    injectScript('features/ynab-4-calculator/main.js');
  }

  if (options.removeZeroCategories) {
    injectScript('features/remove-zero-categories/main.js');
  }

  if (options.budgetRowsHeight == 1) {
    injectCSS('features/budget-rows-height/compact.css');
  }
  else if (options.budgetRowsHeight == 2) {
    injectCSS('features/budget-rows-height/slim.css');
  }
<<<<<<< HEAD

  if (options.categoryPopupWidth == 1) {
    injectCSS('features/category-popup-width/medium.css');
  }
  else if (options.categoryPopupWidth == 2) {
    injectCSS('features/category-popup-width/large.css');
  }
=======
  
  // non-optioned ToggleSplits
  injectScript('features/toggle-splits/main.js');
>>>>>>> f1a504a4
});<|MERGE_RESOLUTION|>--- conflicted
+++ resolved
@@ -56,7 +56,6 @@
   else if (options.budgetRowsHeight == 2) {
     injectCSS('features/budget-rows-height/slim.css');
   }
-<<<<<<< HEAD
 
   if (options.categoryPopupWidth == 1) {
     injectCSS('features/category-popup-width/medium.css');
@@ -64,9 +63,7 @@
   else if (options.categoryPopupWidth == 2) {
     injectCSS('features/category-popup-width/large.css');
   }
-=======
-  
+
   // non-optioned ToggleSplits
   injectScript('features/toggle-splits/main.js');
->>>>>>> f1a504a4
 });