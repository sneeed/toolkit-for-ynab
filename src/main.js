function injectCSS(path) {
  var link = document.createElement('link');
  link.setAttribute('rel', 'stylesheet');
  link.setAttribute('type', 'text/css');
  link.setAttribute('href', chrome.extension.getURL(path));

  document.getElementsByTagName('head')[0].appendChild(link);
}

function injectScript(path) {
  var script = document.createElement('script');
  script.setAttribute('type', 'text/javascript');
  script.setAttribute('src', chrome.extension.getURL(path));

  document.getElementsByTagName('body')[0].appendChild(script);
}

/* Features that are on permanently without configuration options */

// Collapse/Expand Budget Groups
injectCSS('features/collapse-budget-groups/main.css');
injectScript('features/collapse-budget-groups/main.js');

// Toggle Splits button
injectScript('features/toggle-splits/main.js');

chrome.storage.sync.get({
  colourBlindMode: false,
  hideAOM: false,
  checkCreditBalances: false,
  highlightNegativesNegative: false,
  enableRetroCalculator: true,
  removeZeroCategories: true,
  budgetRowsHeight: 0,
<<<<<<< HEAD
  categoryPopupWidth: 0,
  reconciledTextColor: 0
  }, function(options) {
=======
  categoryActivityPopupWidth: 0,
  budgetRowsHeight: 0,
  moveMoneyDialog: false,
  moveMoneyAutocomplete: true
}, function(options) {
>>>>>>> 0f06be3d

  if (options.colourBlindMode) {
    injectCSS('features/colour-blind-mode/main.css');
  }

  if (options.hideAOM) {
    injectCSS('features/hide-age-of-money/main.css');
  }

  if (options.highlightNegativesNegative) {
    injectScript('features/highlight-negatives-negative/main.js');
  }

  if (options.checkCreditBalances) {
    injectScript('features/check-credit-balances/main.js');
  }

  if (options.enableRetroCalculator) {
    injectScript('features/ynab-4-calculator/main.js');
  }

  if (options.removeZeroCategories) {
    injectScript('features/remove-zero-categories/main.js');
  }

  if (options.budgetRowsHeight == 1) {
    injectCSS('features/budget-rows-height/compact.css');
  }
  else if (options.budgetRowsHeight == 2) {
    injectCSS('features/budget-rows-height/slim.css');
  }

  if (options.categoryActivityPopupWidth == 1) {
    injectCSS('features/category-activity-popup-width/medium.css');
  }
  else if (options.categoryActivityPopupWidth == 2) {
    injectCSS('features/category-activity-popup-width/large.css');
  }

  if (options.moveMoneyDialog) {
    injectCSS('features/move-money-dialog/main.css');
  }

  if (options.moveMoneyAutocomplete) {
    injectCSS('features/move-money-autocomplete/main.css');
    injectScript('features/move-money-autocomplete/main.js');
  }

  if (options.reconciledTextColor != 0) {
    injectScript('features/distinguish-reconciled-transactions/main.js');
  }

  if (options.reconciledTextColor == 1) {
    injectCSS('features/distinguish-reconciled-transactions/green.css');
  }
  else if (options.reconciledTextColor == 2) {
    injectCSS('features/distinguish-reconciled-transactions/lightgray.css');
  }
  else if (options.reconciledTextColor == 3) {
    injectCSS('features/distinguish-reconciled-transactions/darkgray.css');
  }  
  else if (options.reconciledTextColor == 4) {
    injectCSS('features/distinguish-reconciled-transactions/chance.css');
  }
  
});<|MERGE_RESOLUTION|>--- conflicted
+++ resolved
@@ -32,17 +32,12 @@
   enableRetroCalculator: true,
   removeZeroCategories: true,
   budgetRowsHeight: 0,
-<<<<<<< HEAD
-  categoryPopupWidth: 0,
   reconciledTextColor: 0
-  }, function(options) {
-=======
   categoryActivityPopupWidth: 0,
   budgetRowsHeight: 0,
   moveMoneyDialog: false,
   moveMoneyAutocomplete: true
 }, function(options) {
->>>>>>> 0f06be3d
 
   if (options.colourBlindMode) {
     injectCSS('features/colour-blind-mode/main.css');
