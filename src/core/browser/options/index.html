<!DOCTYPE html>
<html xmlns="http://www.w3.org/1999/xhtml">
  <head>
    <meta charset="utf-8" />
    <meta name="viewport" content="width=device-width, initial-scale=1.0" />
    <title>Toolkit for YNAB Options</title>

<<<<<<< HEAD
<head>
  <meta charset="utf-8" />
  <meta name="viewport" content="width=device-width, initial-scale=1.0" />
  <title>Toolkit for YNAB Options</title>

  <link href="../assets/lib/dream-admin-theme/css/bootstrap.css" rel="stylesheet" />
  <link href="../assets/lib/dream-admin-theme/css/font-awesome.css" rel="stylesheet" />
  <link href="../assets/lib/dream-admin-theme/css/custom-styles.css" rel="stylesheet" />
  <link href="../assets/lib/bootstrap-switch/bootstrap-switch.css" rel="stylesheet" />
  <link href="../assets/fonts/montserrat.css" rel="stylesheet" />
  <link href="styles.css" rel="stylesheet" />
</head>

<body>
  <div id="wrapper">
    <nav class="navbar navbar-default top-navbar" role="navigation">
      <div class="navbar-header">
        <img src="#" id="logo" alt="Tookit for YNAB" title="Click: disable/enable Toolkit-for-YNAB. Refresh page to see update." class="btn" />

        <button type="button" class="navbar-toggle" data-toggle="collapse" data-target=".sidebar-collapse">
          <span class="sr-only">Toggle navigation</span>
          <span class="icon-bar"></span>
          <span class="icon-bar"></span>
          <span class="icon-bar"></span>
        </button>
      </div>
    </nav>
    <!--/. NAV TOP  -->
    <nav class="navbar-default navbar-side" role="navigation">
      <div class="sidebar-collapse">
        <ul class="nav" id="main-menu">
          <li>
            <a href="#" id="generalMenuItem">
              <i class="fa fa-cogs"></i> General</a>
          </li>
          <li>
            <a href="#" id="accountsMenuItem">
              <i class="fa fa-university"></i> Accounts Screen</a>
          </li>
          <li>
            <a href="#" id="budgetMenuItem">
              <i class="fa fa-envelope-o"></i> Budget Screen</a>
          </li>
          <li>
            <a href="#" id="debtsMenuItem">
              <i class="fa fa-bar-chart"></i> Debts Screen</a>
          </li>
          <li>
            <a href="#" id="reportsMenuItem">
              <i class="fa fa-bar-chart"></i> Reports Screen</a>
          </li>
          <li>
            <a href="#" id="supportMenuItem">
              <i class="fa fa-support"></i> Support</a>
          </li>
          <li>
            <a href="#" id="advancedMenuItem">
              <i class="fa fa-wrench"></i> Advanced Settings</a>
          </li>
        </ul>

        <div class="options">
          <div class="darkMode">
            <input type="checkbox" name="darkMode" id="darkMode">
            <span>Dark Mode</span>
          </div>
          <button class="btn btn-xs import-export-button">Import/Export Settings</button>
        </div>
      </div>
=======
    <link href="../assets/lib/dream-admin-theme/css/bootstrap.css" rel="stylesheet" />
    <link href="../assets/lib/dream-admin-theme/css/font-awesome.css" rel="stylesheet" />
    <link href="../assets/lib/dream-admin-theme/css/custom-styles.css" rel="stylesheet" />
    <link href="../assets/lib/bootstrap-switch/bootstrap-switch.css" rel="stylesheet" />
    <link href="../assets/fonts/montserrat.css" rel="stylesheet" />
    <link href="styles.css" rel="stylesheet" />
  </head>
>>>>>>> 2f4aa24f

  <body>
    <div id="wrapper">
      <nav class="navbar navbar-default top-navbar" role="navigation">
        <div class="navbar-header">
          <img
            src="#"
            id="logo"
            alt="Tookit for YNAB"
            title="Click: disable/enable Toolkit-for-YNAB. Refresh page to see update."
            class="btn"
          />

          <button
            type="button"
            class="navbar-toggle"
            data-toggle="collapse"
            data-target=".sidebar-collapse"
          >
            <span class="sr-only">Toggle navigation</span>
            <span class="icon-bar"></span>
            <span class="icon-bar"></span>
            <span class="icon-bar"></span>
          </button>
        </div>
      </nav>
      <!--/. NAV TOP  -->
      <nav class="navbar-default navbar-side" role="navigation">
        <div class="sidebar-collapse">
          <ul class="nav" id="main-menu">
            <li>
              <a href="#" id="generalMenuItem"> <i class="fa fa-cogs"></i> General</a>
            </li>
            <li>
              <a href="#" id="accountsMenuItem">
                <i class="fa fa-university"></i> Accounts Screen</a
              >
            </li>
            <li>
              <a href="#" id="budgetMenuItem"> <i class="fa fa-envelope-o"></i> Budget Screen</a>
            </li>
            <li>
              <a href="#" id="reportsMenuItem"> <i class="fa fa-bar-chart"></i> Reports Screen</a>
            </li>
            <li>
              <a href="#" id="supportMenuItem"> <i class="fa fa-support"></i> Support</a>
            </li>
            <li>
              <a href="#" id="advancedMenuItem"> <i class="fa fa-wrench"></i> Advanced Settings</a>
            </li>
          </ul>

          <div class="options">
            <div class="darkMode">
              <input type="checkbox" name="darkMode" id="darkMode" />
              <span>Dark Mode</span>
            </div>
            <button class="btn btn-xs import-export-button">Import/Export Settings</button>
          </div>
        </div>
      </nav>
      <!-- /. NAV SIDE  -->
      <div id="page-wrapper">
        <div id="page-inner">
          <div class="row">
            <div class="col-md-12">
              <!-- ======= Generic Page Settings Template ======= -->
              <div id="genericSettingsPage" class="hidden">
                <div class="page-header row">
                  <div class="col-md-8 title">
                    <h2>
                      <i class="fa"></i>
                      <span class="page-header-title"></span>
                    </h2>
                  </div>

                  <div class="col-md-4 actions hidden">
                    <button class="btn btn-lg btn-primary save-button">Save</button>
                    <button class="btn btn-lg btn cancel-button">Cancel</button>
                  </div>
                </div>

                <div class="content"></div>
              </div>

              <!-- ======= GENERAL SETTINGS ======= -->
              <div id="generalSettingsPage" class="settingsPage"></div>

<<<<<<< HEAD
            <!-- ======= DEBTS SETTINGS ======= -->
            <div id="debtsSettingsPage" class="settingsPage"></div>

            <!-- ======= REPORTS SETTINGS ======= -->
            <div id="reportsSettingsPage" class="settingsPage"></div>
=======
              <!-- ======= ACCOUNTS SETTINGS ======= -->
              <div id="accountsSettingsPage" class="settingsPage"></div>
>>>>>>> 2f4aa24f

              <!-- ======= BUDGET SETTINGS ======= -->
              <div id="budgetSettingsPage" class="settingsPage"></div>

              <!-- ======= REPORTS SETTINGS ======= -->
              <div id="reportsSettingsPage" class="settingsPage"></div>

              <!-- ======= SUPPORT ======= -->
              <div id="supportSettingsPage" class="settingsPage">
                <div class="page-header row">
                  <h2>
                    <i class="fa fa-support"></i> Support The Toolkit!
                    <span class="toolkit-version"></span>
                  </h2>
                </div>

                <div class="content">
                  <br />
                  <h3>Thank you for installing Toolkit For YNAB!</h3>
                  <br />
                  This toolkit is completely free and is brought to you by the
                  <a href="https://github.com/toolkit-for-ynab/toolkit-for-ynab"
                    >Open Source community</a
                  >
                  <br />
                  <br />
                  <h3>Issues or Feature Requests?</h3>
                  <br />
                  If you run into any issues or have ideas to make the Toolkit better in any way,
                  submit an issue
                  <a href="https://github.com/toolkit-for-ynab/toolkit-for-ynab/issues">on github</a
                  >.
                  <br />
                  <br />
                  <h3>Want to track our progress?</h3>
                  <br />
                  Our complete road map is visible on our public
                  <a href="https://trello.com/b/EzOvXlil/toolkit-for-ynab-roadmap">Trello Board</a>.
                  Note that not all feature progress is tracked here but it does give the developers
                  a good sense of what the community would like to see next.
                  <br />
                  <br />
                  <h3>How To Help</h3>
                  <br />
                  If you're a developer, hop on our
                  <a href="https://trello.com/b/EzOvXlil/toolkit-for-ynab-roadmap">Trello Board</a>
                  or look at our
                  <a href="https://github.com/toolkit-for-ynab/toolkit-for-ynab/issues"
                    >issue list on GitHub</a
                  >, find something that interests you and start coding away! Make a pull request
                  when you've completed your feature and we'll get it into the next release as soon
                  as everything looks good!
                  <br />
                  <br />
                  If you're not a developer, you can still help us <i>tremendously</i> by voting on
                  cards listed in our
                  <a href="https://trello.com/b/EzOvXlil/toolkit-for-ynab-roadmap">Trello Board</a>!
                  <br />
                  <br />
                  Thanks again for installing the Toolkit and Happy YNABing!
                </div>
              </div>

              <!-- ======= ADVANCED ======= -->
              <div id="advancedSettingsPage" class="settingsPage">
                <div class="page-header row">
                  <div class="col-md-8 title">
                    <h2>
                      <i class="fa fa-wrench"></i>
                      <span class="page-header-title">Advanced Settings</span>
                    </h2>
                  </div>

                  <div class="col-md-4 actions">
                    <button class="btn btn-lg btn-primary save-button">Save</button>
                    <button class="btn btn-lg btn cancel-button">Cancel</button>
                  </div>
                </div>

                <div class="content">
                  <div class="reset-settings advanced-row">
                    <button class="btn btn-danger reset-settings-button">Reset Settings</button>
                    <label>Do you want to reset Settings back to default?</label>
                  </div>
                </div>
              </div>

              <div id="settingsSaved" class="col-xs-11 alert alert-success" style="display:none">
                Settings successfully saved! Please reload YNAB to use them.
              </div>
            </div>
          </div>
          <!-- /. ROW  -->
        </div>
        <!-- /. PAGE INNER  -->
      </div>
      <!-- /. PAGE WRAPPER  -->
    </div>
    <!-- /. WRAPPER  -->

    <!-- importExportModal -->
    <div id="importExportModal" class="modal fade" tabindex="-1" role="dialog">
      <div class="modal-dialog">
        <div class="modal-content">
          <div class="modal-header">
            <button type="button" class="close" data-dismiss="modal" aria-label="Close">
              <span aria-hidden="true">&times;</span>
            </button>
            <h4 class="modal-title" id="importExportTitle">Import/Export Settings</h4>
          </div>
          <div class="modal-body">
            <textarea id="importExportContent"></textarea>
          </div>
          <div class="modal-footer">
            <p id="directions">
              Copy and paste the above text into the Import/Export Dialog on your other devices.
              This is currently a manual process and must be done on every new device.
            </p>

            <button id="importExportApply" type="button" class="btn btn-primary apply-settings">
              Apply
            </button>
          </div>
        </div>
      </div>
    </div>

    <!-- confirmationModal -->
    <div id="confirmationModal" class="modal fade" tabindex="-1" role="dialog">
      <div class="modal-dialog">
        <div class="modal-content">
          <div class="modal-header">
            <button type="button" class="close" data-dismiss="modal" aria-label="Close">
              <span aria-hidden="true">&times;</span>
            </button>
            <h4 class="modal-title"></h4>
          </div>
          <div class="modal-body"></div>
          <div class="modal-footer">
            <button type="button" class="btn btn-danger confirmationButton">Yes</button>
            <button data-dismiss="modal" type="button" class="btn btn-default">No</button>
          </div>
        </div>
      </div>
    </div>

    <div id="resetSettingsModalContent" class="hidden">
      <p>
        This will
        <span class="warning">DELETE</span> all settings and revert back to the defaults.
      </p>
      <p>
        Are you sure you want to continue?
      </p>
    </div>

    <!-- JS Scripts-->
    <script
      type="text/javascript"
      src="../assets/lib/dream-admin-theme/js/jquery-3.2.1.min.js"
    ></script>
    <script type="text/javascript" src="../assets/lib/dream-admin-theme/js/bootstrap.js"></script>
    <script
      type="text/javascript"
      src="../assets/lib/dream-admin-theme/js/custom-scripts.js"
    ></script>
    <script
      type="text/javascript"
      src="../assets/lib/bootstrap-switch/bootstrap-switch.js"
    ></script>
    <script type="text/javascript" src="../assets/lib/marked/marked.min.js"></script>
    <script type="text/javascript" src="options.js"></script>
  </body>
</html><|MERGE_RESOLUTION|>--- conflicted
+++ resolved
@@ -5,77 +5,6 @@
     <meta name="viewport" content="width=device-width, initial-scale=1.0" />
     <title>Toolkit for YNAB Options</title>
 
-<<<<<<< HEAD
-<head>
-  <meta charset="utf-8" />
-  <meta name="viewport" content="width=device-width, initial-scale=1.0" />
-  <title>Toolkit for YNAB Options</title>
-
-  <link href="../assets/lib/dream-admin-theme/css/bootstrap.css" rel="stylesheet" />
-  <link href="../assets/lib/dream-admin-theme/css/font-awesome.css" rel="stylesheet" />
-  <link href="../assets/lib/dream-admin-theme/css/custom-styles.css" rel="stylesheet" />
-  <link href="../assets/lib/bootstrap-switch/bootstrap-switch.css" rel="stylesheet" />
-  <link href="../assets/fonts/montserrat.css" rel="stylesheet" />
-  <link href="styles.css" rel="stylesheet" />
-</head>
-
-<body>
-  <div id="wrapper">
-    <nav class="navbar navbar-default top-navbar" role="navigation">
-      <div class="navbar-header">
-        <img src="#" id="logo" alt="Tookit for YNAB" title="Click: disable/enable Toolkit-for-YNAB. Refresh page to see update." class="btn" />
-
-        <button type="button" class="navbar-toggle" data-toggle="collapse" data-target=".sidebar-collapse">
-          <span class="sr-only">Toggle navigation</span>
-          <span class="icon-bar"></span>
-          <span class="icon-bar"></span>
-          <span class="icon-bar"></span>
-        </button>
-      </div>
-    </nav>
-    <!--/. NAV TOP  -->
-    <nav class="navbar-default navbar-side" role="navigation">
-      <div class="sidebar-collapse">
-        <ul class="nav" id="main-menu">
-          <li>
-            <a href="#" id="generalMenuItem">
-              <i class="fa fa-cogs"></i> General</a>
-          </li>
-          <li>
-            <a href="#" id="accountsMenuItem">
-              <i class="fa fa-university"></i> Accounts Screen</a>
-          </li>
-          <li>
-            <a href="#" id="budgetMenuItem">
-              <i class="fa fa-envelope-o"></i> Budget Screen</a>
-          </li>
-          <li>
-            <a href="#" id="debtsMenuItem">
-              <i class="fa fa-bar-chart"></i> Debts Screen</a>
-          </li>
-          <li>
-            <a href="#" id="reportsMenuItem">
-              <i class="fa fa-bar-chart"></i> Reports Screen</a>
-          </li>
-          <li>
-            <a href="#" id="supportMenuItem">
-              <i class="fa fa-support"></i> Support</a>
-          </li>
-          <li>
-            <a href="#" id="advancedMenuItem">
-              <i class="fa fa-wrench"></i> Advanced Settings</a>
-          </li>
-        </ul>
-
-        <div class="options">
-          <div class="darkMode">
-            <input type="checkbox" name="darkMode" id="darkMode">
-            <span>Dark Mode</span>
-          </div>
-          <button class="btn btn-xs import-export-button">Import/Export Settings</button>
-        </div>
-      </div>
-=======
     <link href="../assets/lib/dream-admin-theme/css/bootstrap.css" rel="stylesheet" />
     <link href="../assets/lib/dream-admin-theme/css/font-awesome.css" rel="stylesheet" />
     <link href="../assets/lib/dream-admin-theme/css/custom-styles.css" rel="stylesheet" />
@@ -83,7 +12,6 @@
     <link href="../assets/fonts/montserrat.css" rel="stylesheet" />
     <link href="styles.css" rel="stylesheet" />
   </head>
->>>>>>> 2f4aa24f
 
   <body>
     <div id="wrapper">
@@ -110,6 +38,7 @@
           </button>
         </div>
       </nav>
+
       <!--/. NAV TOP  -->
       <nav class="navbar-default navbar-side" role="navigation">
         <div class="sidebar-collapse">
@@ -118,12 +47,13 @@
               <a href="#" id="generalMenuItem"> <i class="fa fa-cogs"></i> General</a>
             </li>
             <li>
-              <a href="#" id="accountsMenuItem">
-                <i class="fa fa-university"></i> Accounts Screen</a
-              >
-            </li>
-            <li>
-              <a href="#" id="budgetMenuItem"> <i class="fa fa-envelope-o"></i> Budget Screen</a>
+              <a href="#" id="accountsMenuItem"><i class="fa fa-university"></i> Accounts Screen</a>
+            </li>
+            <li>
+              <a href="#" id="budgetMenuItem"><i class="fa fa-envelope-o"></i> Budget Screen</a>
+            </li>
+            <li>
+              <a href="#" id="debtsMenuItem"><i class="fa fa-bar-chart"></i> Debts Screen</a>
             </li>
             <li>
               <a href="#" id="reportsMenuItem"> <i class="fa fa-bar-chart"></i> Reports Screen</a>
@@ -135,7 +65,6 @@
               <a href="#" id="advancedMenuItem"> <i class="fa fa-wrench"></i> Advanced Settings</a>
             </li>
           </ul>
-
           <div class="options">
             <div class="darkMode">
               <input type="checkbox" name="darkMode" id="darkMode" />
@@ -145,6 +74,7 @@
           </div>
         </div>
       </nav>
+
       <!-- /. NAV SIDE  -->
       <div id="page-wrapper">
         <div id="page-inner">
@@ -172,19 +102,14 @@
               <!-- ======= GENERAL SETTINGS ======= -->
               <div id="generalSettingsPage" class="settingsPage"></div>
 
-<<<<<<< HEAD
-            <!-- ======= DEBTS SETTINGS ======= -->
-            <div id="debtsSettingsPage" class="settingsPage"></div>
-
-            <!-- ======= REPORTS SETTINGS ======= -->
-            <div id="reportsSettingsPage" class="settingsPage"></div>
-=======
               <!-- ======= ACCOUNTS SETTINGS ======= -->
               <div id="accountsSettingsPage" class="settingsPage"></div>
->>>>>>> 2f4aa24f
 
               <!-- ======= BUDGET SETTINGS ======= -->
               <div id="budgetSettingsPage" class="settingsPage"></div>
+
+              <!-- ======= DEBTS SETTINGS ======= -->
+              <div id="debtsSettingsPage" class="settingsPage"></div>
 
               <!-- ======= REPORTS SETTINGS ======= -->
               <div id="reportsSettingsPage" class="settingsPage"></div>
