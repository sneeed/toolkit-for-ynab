{
  "name": "toolkit-for-ynab",
  "private": true,
  "dependencies": {},
  "devDependencies": {
    "babel-cli": "^6.7.7",
    "babel-core": "^6.22.1",
    "babel-eslint": "7",
    "babel-loader": "^6.2.10",
    "babel-plugin-transform-class-properties": "^6.24.1",
    "babel-preset-env": "^1.6.0",
    "chokidar": "^1.6.0",
    "colors": "^1.1.2",
    "css-loader": "^0.28.4",
    "eslint": "3",
    "eslint-config-airbnb-base": "^3.0.1",
    "eslint-import-resolver-webpack": "^0.8.1",
    "eslint-loader": "^1.6.1",
    "eslint-plugin-import": "^1.16.0",
    "glob": "^7.1.1",
    "to-string-loader": "^1.1.5",
    "webpack": "3"
  },
  "scripts": {
    "build": "./build",
    "watch": "./watch",
<<<<<<< HEAD
=======
    "dev": "npm run build && npm run watch",
>>>>>>> 788b97d3
    "webpack": "webpack",
    "legacy-eslint": "eslint --ignore-path .eslintignore ./source",
    "legacy-eslint-fix": "eslint --ignore-path .eslintignore ./ --fix",
    "legacy-babel": "babel source --compact false --quiet --ignore source/common/res/features/lib/*,source/common/assets/*,*.min.js --out-dir src",
    "gen-settings": "node tasks/generateSettings",
    "gen-featureIndex": "node tasks/generateFeatureIndex",
    "gen-feedChanges": "python generateFeedChanges.py"
  },
  "babel": {
    "presets": [
      [
        "env",
        {
          "targets": {
            "browsers": [
              "last 2 versions"
            ]
          }
        }
      ]
    ]
  },
  "defaultFeatures": [
    "ActivityTransactionLink",
    "BudgetBalanceToZero",
    "enlargeCategoriesDropdown",
    "PrintingImprovements",
    "rightClickToEdit",
    "ShowIntercom",
    "SplitKeyboardShortcut",
    "reports"
  ]
}<|MERGE_RESOLUTION|>--- conflicted
+++ resolved
@@ -24,10 +24,6 @@
   "scripts": {
     "build": "./build",
     "watch": "./watch",
-<<<<<<< HEAD
-=======
-    "dev": "npm run build && npm run watch",
->>>>>>> 788b97d3
     "webpack": "webpack",
     "legacy-eslint": "eslint --ignore-path .eslintignore ./source",
     "legacy-eslint-fix": "eslint --ignore-path .eslintignore ./ --fix",
