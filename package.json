{
  "name": "toolkit-for-ynab",
  "version": "2.15.1",
  "private": true,
  "scripts": {
    "build:check": "yarn && yarn gen && yarn lint",
    "build:beta": "yarn build:check && yarn webpack:beta && yarn build:legacy && yarn manifest:beta && yarn compress",
    "build:dev": "yarn build:development",
    "build:development": "yarn build:check && yarn webpack:development && yarn build:legacy && yarn manifest:development",
    "build:prod": "yarn build:production",
    "build:production": "yarn build:check && yarn webpack:production && yarn build:legacy && yarn compress",
    "build:legacy": "babel src/extension/legacy --quiet --no-babelrc --compact false --config-file ./.babelrc-legacy --out-dir dist/extension/web-accessibles/legacy",
    "build:webpack": "webpack",
    "compress": "yarn compress:dist && yarn compress:src",
    "compress:dist": "node scripts/compressDist.js",
    "compress:src": "node scripts/compressSrc.js",
    "deploy:beta": "git fetch origin master:beta && git push origin beta",
    "manifest:beta": "node scripts/applyManifestOverrides.js --env=beta",
    "manifest:development": "node scripts/applyManifestOverrides.js --env=development",
    "webpack:beta": "yarn build:webpack --env.buildType=beta",
    "webpack:development": "yarn build:webpack --env.buildType=development",
    "webpack:production": "yarn build:webpack --env.buildType=production",
    "lint": "eslint --ignore-path .eslintignore ./src ./scripts || exit 0",
    "lint:fix": "eslint --fix --ignore-path .eslintignore ./src ./scripts",
    "publish:chrome": "node scripts/publishForChrome.js",
    "publish:desktop": "node scripts/publishForDesktop.js",
    "prettier": "prettier --write \"{src,scripts}/**/*.{js,jsx}\"",
    "test": "yarn && yarn gen && jest",
    "watch": "yarn && node scripts/watch.js",
    "gen": "yarn gen:settings && yarn gen:featureIndex && yarn gen:feedChanges",
    "gen:featureIndex": "node scripts/generateFeatureIndex",
    "gen:feedChanges": "node scripts/generateFeedChanges",
    "gen:settings": "node scripts/generateSettings",
    "gen:docs": "yarn gen:settings && node scripts/generateDocs",
    "l10n:push": "scripts/update_l10n_strings",
    "l10n:pull": "scripts/get_l10ns"
  },
  "jest": {
    "collectCoverage": true,
    "coveragePathIgnorePatterns": [
      "/node_modules/",
      "/test/"
    ],
    "coverageReporters": [
      "lcov"
    ],
    "moduleNameMapper": {
      "toolkit/(.*)": "<rootDir>/src/$1",
      "toolkit-reports/(.*)": "<rootDir>/src/extension/features/toolkit-reports/$1",
      "\\.(scss|css)$": "<rootDir>/src/test/mocks/style-mock.js"
    },
    "setupFilesAfterEnv": [
      "<rootDir>/src/test/setup.js"
    ],
    "setupFiles": [
      "jest-localstorage-mock"
    ],
    "testPathIgnorePatterns": [
      "/node_modules/"
    ],
    "reporters": [
      "jest-dot-reporter"
    ],
    "testURL": "https://app.youneedabudget.com/aaaaaaaa-bbbb-cccc-dddd-000000000000/budget/201802",
    "transform": {
      "^.+\\.jsx?$": "babel-jest"
    }
  },
  "defaultFeatures": [
    "BudgetBalanceToZero",
    "EnlargeCategoriesDropdown",
    "IncomeVsExpenseHoverHighlight",
    "PrintingImprovements",
    "RightClickToEdit",
    "ShowIntercom",
    "SplitKeyboardShortcut",
<<<<<<< HEAD
    "ShowDebtButton"
=======
    "ToolkitReports",
    "FilterCategories"
>>>>>>> 11333060
  ],
  "husky": {
    "hooks": {
      "pre-commit": "pretty-quick --staged"
    }
  },
  "dependencies": {
    "classnames": "^2.2.6",
    "core-js": "2",
    "fuzzysort": "^1.1.4",
    "highcharts": "7.0.0",
    "jquery": "^3.4.0",
    "raven-js": "^3.25.2",
    "react": "^16.4.1",
    "react-dom": "^16.4.1"
  },
  "devDependencies": {
    "@babel/cli": "^7.1.2",
    "@babel/core": "^7.1.2",
    "@babel/plugin-proposal-class-properties": "^7.1.0",
    "@babel/plugin-syntax-object-rest-spread": "^7.0.0",
    "@babel/polyfill": "^7.0.0",
    "@babel/preset-env": "^7.1.0",
    "@babel/preset-react": "^7.0.0",
    "archiver": "^3.1.1",
    "babel-core": "^7.0.0-bridge.0",
    "babel-eslint": "^10.0.1",
    "babel-jest": "^24.9.0",
    "babel-loader": "^8.0.4",
    "chokidar": "^3.1.1",
    "chrome-webstore-upload": "0.2.1",
    "clean-webpack-plugin": "^3.0.0",
    "colors": "^1.1.2",
    "copy-webpack-plugin": "^5.0.4",
    "css-loader": "^3.2.0",
    "eslint": "^6.4.0",
    "eslint-config-airbnb-base": "^14.0.0",
    "eslint-config-prettier": "^6.3.0",
    "eslint-import-resolver-webpack": "^0.11.1",
    "eslint-plugin-import": "^2.18.2",
    "eslint-plugin-jest": "^22.17.0",
    "eslint-plugin-prettier": "^3.1.1",
    "eslint-plugin-react": "^7.14.3",
    "fs-extra": "^8.1.0",
    "glob": "^7.1.2",
    "husky": "^3.0.5",
    "jest": "^24.9.0",
    "jest-dot-reporter": "^1.0.3",
    "jest-localstorage-mock": "^2.1.0",
    "node-sass": "^4.9.3",
    "prettier": "^1.16.4",
    "pretty-quick": "^1.10.0",
    "sass-loader": "^8.0.0",
    "style-loader": "^1.0.0",
    "terminate": "^2.1.0",
    "to-string-loader": "^1.1.5",
    "webpack": "^4.40.2",
    "webpack-cli": "^3.3.9",
    "yargs": "^14.0.0"
  },
  "engines": {
    "node": "^8.16.0 || ^10.13.0 || >=11.10.1",
    "yarn": ">=1.10.0"
  }
}<|MERGE_RESOLUTION|>--- conflicted
+++ resolved
@@ -73,13 +73,8 @@
     "PrintingImprovements",
     "RightClickToEdit",
     "ShowIntercom",
-    "SplitKeyboardShortcut",
-<<<<<<< HEAD
     "ShowDebtButton"
-=======
     "ToolkitReports",
-    "FilterCategories"
->>>>>>> 11333060
   ],
   "husky": {
     "hooks": {
